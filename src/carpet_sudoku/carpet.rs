use super::{ CarpetPattern, CarpetSudoku };
use crate::{
    database::DBCanonicalSudokuSquare,
    simple_sudoku::{ Coords, Sudoku, SudokuDifficulty, SudokuError, SudokuGroups },
};
use log::warn;
use rand::{ seq::SliceRandom, rng, Rng };
use std::{
    collections::{ HashMap, HashSet },
    hash::{ DefaultHasher, Hash, Hasher },
    ops::AddAssign,
    sync::{ mpsc, Arc, Mutex },
    thread::{ available_parallelism, JoinHandle },
};

type RawLink = ((usize, usize), (usize, usize));
impl CarpetSudoku {
    ////////////////////////////////////////////////////////////////////////////////////////////////////////////////////////////////
    ////////////////////////////////////////////////////   GETTERS / SETTERS   /////////////////////////////////////////////////////
    ////////////////////////////////////////////////////////////////////////////////////////////////////////////////////////////////

    pub fn get_n(&self) -> usize {
        self.n
    }

    pub fn get_n2(&self) -> usize {
        self.n2
    }

    pub fn get_sudokus(&self) -> Vec<Sudoku> {
        self.sudokus.clone()
    }

    pub fn get_n_sudokus(&self) -> usize {
        self.sudokus.len()
    }

    pub fn get_links(&self) -> HashMap<usize, HashSet<(usize, usize, usize)>> {
        self.links.clone()
    }

    pub fn get_difficulty(&self) -> SudokuDifficulty {
        self.difficulty
    }

    pub fn get_cell_value(&self, sudoku_id: usize, x: usize, y: usize) -> usize {
        self.sudokus[sudoku_id].get_cell_value(x, y)
    }

    pub fn get_cell_possibilities(&self, sudoku_id: usize, x: usize, y: usize) -> HashSet<usize> {
        self.sudokus[sudoku_id].get_cell_possibilities(x, y).clone()
    }

    pub fn get_cell_possibilities_mut(
        &mut self,
        sudoku_id: usize,
        x: usize,
        y: usize
    ) -> &mut HashSet<usize> {
        self.sudokus[sudoku_id].get_cell_possibilities_mut(x, y)
    }

    pub fn get_cell_group(
        &self,
        sudoku_id: usize,
        x: usize,
        y: usize,
        group: SudokuGroups
    ) -> HashSet<Coords> {
        self.sudokus[sudoku_id].get_cell_group(x, y, group)
    }

    pub fn get_filled_cells(&self) -> usize {
        self.sudokus
            .iter()
            .map(|sudoku| sudoku.get_filled_cells())
            .sum()
    }

    pub fn get_possibility_board(&self) -> Vec<Vec<Vec<HashSet<usize>>>> {
        self.sudokus
            .iter()
            .map(|sudoku| sudoku.get_possibility_board().clone())
            .collect()
    }

    pub fn get_sudoku_possibility_board(&self, sudoku_i: usize) -> Vec<Vec<HashSet<usize>>> {
        self.sudokus[sudoku_i].get_possibility_board().clone()
    }

    ////////////////////////////////////////////////////////////////////////////////////////////////////////////////////////////////
    /////////////////////////////////////////////////////////   CREATION   /////////////////////////////////////////////////////////
    ////////////////////////////////////////////////////////////////////////////////////////////////////////////////////////////////

    pub fn new(n: usize, pattern: CarpetPattern) -> Self {
        let (sudokus, raw_links) = match pattern {
            CarpetPattern::Double => Self::new_diagonal(n, 2),
            CarpetPattern::Diagonal(n_sudokus) => Self::new_diagonal(n, n_sudokus),
            CarpetPattern::Samurai => Self::new_samurai(n),
<<<<<<< HEAD
            CarpetPattern::Carpet(_) => todo!("CarpetPattern \"Carpet\" not yet implemented !"),
=======
            CarpetPattern::Carpet(n_sudokus) => Self::new_carpet(n, n_sudokus),
>>>>>>> 29bcea09
        };

        let mut links: HashMap<usize, HashSet<(usize, usize, usize)>> = HashMap::new();
        for sudoku_id in 0..sudokus.len() {
            links.insert(sudoku_id, HashSet::new());
        }

        for ((sudoku1, square1), (sudoku2, square2)) in raw_links {
            let sudoku1_links = links.get_mut(&sudoku1).unwrap();
            sudoku1_links.insert((square1, sudoku2, square2));
            let sudoku2_links = links.get_mut(&sudoku2).unwrap();
            sudoku2_links.insert((square2, sudoku1, square1));
        }

        let board_hash = {
            let mut hasher = DefaultHasher::new();
            for sudoku in sudokus.iter() {
                sudoku.get_board().hash(&mut hasher);
            }
            hasher.finish()
        };

        Self {
            n,
            n2: n * n,
            pattern,
            difficulty: SudokuDifficulty::Unknown,
            sudokus,
            links,
<<<<<<< HEAD
            filled_board_hash: board_hash,
=======
            is_canonical: false,
>>>>>>> 29bcea09
        }
    }

    fn new_diagonal(n: usize, n_sudokus: usize) -> (Vec<Sudoku>, Vec<RawLink>) {
        let sudokus = vec![Sudoku::new(n); n_sudokus];
        let links = (1..n_sudokus).map(|i| ((i - 1, n - 1), (i, n * (n - 1)))).collect();
        (sudokus, links)
    }

    fn new_samurai(n: usize) -> (Vec<Sudoku>, Vec<RawLink>) {
        let sudokus = vec![
            Sudoku::new(n), // center sudoku
            Sudoku::new(n), // top left sudoku
            Sudoku::new(n), // top right sudoku
            Sudoku::new(n), // bottom left sudoku
            Sudoku::new(n) // bottom right sudoku
        ];
        let links = vec![
            ((0, 0), (1, n * n - 1)),
            ((0, n - 1), (2, 2 * n)),
            ((0, 2 * n), (3, n - 1)),
            ((0, n * n - 1), (4, 0))
        ];
        (sudokus, links)
    }

    pub fn new_carpet(n: usize, n_sudokus: usize) -> (Vec<Sudoku>, Vec<RawLink>) {
        let sudokus = vec![Sudoku::new(n); n_sudokus*n_sudokus];
        let links = (0..n_sudokus * n_sudokus - 1)
            .flat_map(|i| {
                let mut links = Vec::new();

                let bottom_i = i + n_sudokus;
                if bottom_i > 0 {
                    links.extend((0..n).map(|k| ((i, n * (n - 1) + k), (bottom_i, k))));
                }
                let right_i = i + 1;
                if right_i > 0 {
                    links.extend((0..n).map(|k| ((i, n * k + (n - 1)), (right_i, n * k))));
                }

                links
            })
            .collect();
        (sudokus, links)
    }

    pub fn generate_full(n: usize, pattern: CarpetPattern) -> Self {
        let mut carpet = Self::new(n, pattern);

        carpet.sudokus[0] = Sudoku::generate_full(n);
        let _ = carpet.update_link();
        for sudoku_i in 1..carpet.sudokus.len() {
            carpet.sudokus[sudoku_i] = carpet.sudokus[sudoku_i].generate_full_from();
        }

        carpet
    }

    pub fn generate_new(n: usize, pattern: CarpetPattern, difficulty: SudokuDifficulty) -> Self {
        Self::generate_full(n, pattern).into_generate_from(difficulty)
    }

    ////////////////////////////////////////////////////////////////////////////////////////////////////////////////////////////////
    ///////////////////////////////////////////////////////   MODIFICATION   ///////////////////////////////////////////////////////
    ////////////////////////////////////////////////////////////////////////////////////////////////////////////////////////////////

    fn update_link(&mut self) -> Result<(), SudokuError> {
        for (&sudoku1, links) in self.links.to_owned().iter() {
            for &(square1, sudoku2, square2) in links.iter() {
                let y1 = (square1 / self.n) * self.n;
                let x1 = (square1 % self.n) * self.n;

                let y2 = (square2 / self.n) * self.n;
                let x2 = (square2 % self.n) * self.n;

                for dy in 0..self.n {
                    for dx in 0..self.n {
                        let value1 = self.sudokus[sudoku1].get_cell_value(x1 + dx, y1 + dy);
                        let value2 = self.sudokus[sudoku2].get_cell_value(x2 + dx, y2 + dy);
                        if value1 != value2 {
                            if value1 != 0 {
                                self.sudokus[sudoku2].set_value(x2 + dx, y2 + dy, value1)?;
                                continue;
                            } else if value2 != 0 {
                                self.sudokus[sudoku1].set_value(x1 + dx, y1 + dy, value2)?;
                                continue;
                            } else {
                                panic!("ALORS LÀ J'AI PAS COMPRIS");
                            }
                        }

                        if value1 != 0 || value2 != 0 {
                            continue;
                        }

                        let possibilities1 = self.sudokus[sudoku1]
                            .get_cell_possibilities(x1 + dx, y1 + dy)
                            .clone();
                        let possibilities2 = self.sudokus[sudoku2]
                            .get_cell_possibilities(x2 + dx, y2 + dy)
                            .clone();

                        for p in possibilities1.iter() {
                            if possibilities2.contains(p) {
                                continue;
                            }
                            self.sudokus[sudoku1].remove_possibility(x1 + dx, y1 + dy, *p)?;
                        }
                        for p in possibilities2.iter() {
                            if possibilities1.contains(p) {
                                continue;
                            }
                            self.sudokus[sudoku2].remove_possibility(x2 + dx, y2 + dy, *p)?;
                        }
                    }
                }
            }
        }
        Ok(())
    }

    pub fn set_value(
        &mut self,
        sudoku_id: usize,
        x: usize,
        y: usize,
        value: usize
    ) -> Result<(), SudokuError> {
        let dx = x % self.n;
        let dy = y % self.n;
        let x0 = x - dx;
        let y0 = y - dy;
        let square_id = y0 + x0 / self.n;
        let mut is_in_link = false;
        self.sudokus[sudoku_id].set_value(x, y, value)?;

        for &(square1, sudoku2, square2) in self.links.to_owned().get(&sudoku_id).unwrap() {
            if square_id != square1 {
                continue;
            }
            is_in_link = true;

            let y2 = (square2 / self.n) * self.n;
            let x2 = (square2 % self.n) * self.n;
            self.sudokus[sudoku2].set_value(x2 + dx, y2 + dy, value)?;
        }

        if is_in_link {
            return Ok(());
        }

        for (x, y) in self.sudokus[sudoku_id].get_cell_group(x, y, SudokuGroups::All) {
            let dx = x % self.n;
            let dy = y % self.n;
            let x0 = x - dx;
            let y0 = y - dy;
            let square_id = y0 + x0 / self.n;

            for &(square1, sudoku2, square2) in self.links.to_owned().get(&sudoku_id).unwrap() {
                if square_id != square1 {
                    continue;
                }

                let y2 = (square2 / self.n) * self.n;
                let x2 = (square2 % self.n) * self.n;
                self.sudokus[sudoku2].get_cell_possibilities_mut(x2 + dx, y2 + dy).remove(&value);
            }
        }

        Ok(())
    }

    pub fn remove_value(
        &mut self,
        sudoku_id: usize,
        x: usize,
        y: usize
    ) -> Result<usize, SudokuError> {
        let dx = x % self.n;
        let dy = y % self.n;
        let x0 = x - dx;
        let y0 = y - dy;
        let square_id = y0 + x0 / self.n;
        let value = self.sudokus[sudoku_id].remove_value(x, y)?;
        let mut is_in_link = false;

        for &(square1, sudoku2, square2) in self.links.to_owned().get(&sudoku_id).unwrap() {
            if square_id != square1 {
                continue;
            }
            is_in_link = true;

            let y2 = (square2 / self.n) * self.n;
            let x2 = (square2 % self.n) * self.n;
            self.sudokus[sudoku2].remove_value(x2 + dx, y2 + dy)?;
        }

        if is_in_link {
            return Ok(value);
        }

        for (x, y) in self.sudokus[sudoku_id].get_cell_group(x, y, SudokuGroups::All) {
            let dx = x % self.n;
            let dy = y % self.n;
            let x0 = x - dx;
            let y0 = y - dy;
            let square_id = y0 + x0 / self.n;

            for &(square1, sudoku2, square2) in self.links.to_owned().get(&sudoku_id).unwrap() {
                if square_id != square1 {
                    continue;
                }

                let y2 = (square2 / self.n) * self.n;
                let x2 = (square2 % self.n) * self.n;

                if
                    self.sudokus[sudoku2]
                        .get_cell_group(x2 + dx, y2 + dy, SudokuGroups::All)
                        .into_iter()
                        .any(|(x3, y3)| self.sudokus[sudoku2].get_cell_value(x3, y3) == value)
                {
                    self.sudokus[sudoku_id].get_cell_possibilities_mut(x, y).remove(&value);
                } else {
                    self.sudokus[sudoku2]
                        .get_cell_possibilities_mut(x2 + dx, y2 + dy)
                        .insert(value);
                }
            }
        }

        Ok(value)
    }

    ////////////////////////////////////////////////////////////////////////////////////////////////////////////////////////////////
    /////////////////////////////////////////////////////////   SOLVING   //////////////////////////////////////////////////////////
    ////////////////////////////////////////////////////////////////////////////////////////////////////////////////////////////////

    pub fn rule_solve(
        &mut self,
        max_difficulty: Option<SudokuDifficulty>
    ) -> Result<(bool, bool), SudokuError> {
        let mut modified_possibility = false;
        let mut modified_value = false;
        for sudoku in self.sudokus.iter_mut() {
            match sudoku.rule_solve(None, max_difficulty) {
                Ok(Some(0 | 1)) => {
                    modified_value = true;
                    modified_possibility = true;
                }
                Ok(Some(_)) => {
                    modified_possibility = true;
                }
                Ok(None) => (),
                Err(err) => {
                    self.update_link()?;
                    return Err(err);
                }
            }
            self.difficulty = self.difficulty.max(sudoku.get_difficulty());
        }
        self.update_link().map(|_| (modified_possibility, modified_value))
    }

    pub fn backtrack_solve(&mut self, mut sudoku_id: usize, mut x: usize, mut y: usize) -> bool {
        loop {
            if sudoku_id == self.sudokus.len() - 1 && y == self.n2 - 1 && x == self.n2 {
                return true;
            }

            if x == self.n2 {
                if y == self.n2 - 1 {
                    sudoku_id += 1;
                    y = 0;
                    x = 0;
                } else {
                    y += 1;
                    x = 0;
                }
            }

            if self.sudokus[sudoku_id].get_cell_value(x, y) == 0 {
                break;
            }
            x += 1;
        }

        let mut possibilities = self.sudokus[sudoku_id]
            .get_cell_possibilities(x, y)
            .iter()
            .cloned()
            .collect::<Vec<_>>();
        possibilities.shuffle(&mut rng());
        for value in possibilities {
            match self.set_value(sudoku_id, x, y, value) {
                Ok(()) => (),
                Err(SudokuError::NoPossibilityCell((errx, erry))) => {
                    if let Err(err) = self.remove_value(sudoku_id, x, y) {
                        warn!(
                            "ERRROR AFTER set_value({sudoku_id}, {x}, {y}, {value}) MADE {errx},{erry} EMPTY: {err}\nFOR CARPET:{self}"
                        );
                    }
                    continue;
                }
                Err(err) => warn!("{err}"),
            }

            if self.backtrack_solve(sudoku_id, x + 1, y) {
                return true;
            }

            if let Err(err) = self.remove_value(sudoku_id, x, y) {
                warn!(
                    "ERRROR AFTER self.remove_value({sudoku_id}, {x}, {y}): {err}\nFOR CARPET:{self}"
                );
            }
        }

        false
    }

    ////////////////////////////////////////////////////////////////////////////////////////////////////////////////////////////////
    ////////////////////////////////////////////////////////   GENERATION   ////////////////////////////////////////////////////////
    ////////////////////////////////////////////////////////////////////////////////////////////////////////////////////////////////

    pub fn generate_from(&self, aimed_difficulty: SudokuDifficulty) -> Self {
        self.clone().into_generate_from(aimed_difficulty)
    }

    pub fn into_generate_from(self, aimed_difficulty: SudokuDifficulty) -> Self {
        let n2 = self.n2;
        let n_sudokus = self.sudokus.len();
        let (tx, rx) = mpsc::channel::<Self>();
        type SudokuFilledCells = (CarpetSudoku, Vec<bool>);

        let thread_count: usize = available_parallelism().unwrap().get();
        let default: Arc<Mutex<SudokuFilledCells>> = {
            let filled_cells: Vec<bool> = (0..n_sudokus * n2 * n2)
                .map(|i| {
                    let sudoku_id = i / (n2 * n2);
                    let cell_i = i - sudoku_id * n2 * n2;
                    let y = cell_i / n2;
                    let x = cell_i % n2;
                    self.sudokus[sudoku_id].get_cell_value(x, y) != 0
                })
                .collect();
            Arc::new(Mutex::new((self.clone(), filled_cells)))
        };
        let to_explore: Arc<Mutex<Vec<SudokuFilledCells>>> = Arc::new(Default::default());
        let explored_filled_cells: Arc<Mutex<HashSet<Vec<bool>>>> = Arc::new(Default::default());
        let total: Arc<Mutex<usize>> = Arc::new(Mutex::new(0));
        let skipped: Arc<Mutex<usize>> = Arc::new(Mutex::new(0));

        let mut threads_infos: Vec<(JoinHandle<()>, mpsc::Sender<()>)> = Vec::new();
        for thread_id in 0..thread_count {
            let thread_default = Arc::clone(&default);
            let thread_to_explore = Arc::clone(&to_explore);
            let thread_explored_filled_cells = Arc::clone(&explored_filled_cells);
            let thread_total = Arc::clone(&total);
            let thread_skipped = Arc::clone(&skipped);
            let thread_tx = tx.clone();
            let (main_tx, thread_rx) = mpsc::channel::<()>();

            let join_handle = std::thread::Builder
                ::new()
                .name(format!("thread {thread_id}"))
                .spawn(move || {
                    let mut rng = rand::rng();
                    while thread_rx.try_recv().is_err() {
                        let (carpet, filled_cells) = thread_to_explore
                            .lock()
                            .unwrap()
                            .pop()
                            .unwrap_or(thread_default.lock().unwrap().clone());

                        (*thread_total.lock().unwrap()).add_assign(1);
                        print!(
                            " Skipped {}/{} instances with {} filled cells{}\r",
                            thread_skipped.lock().unwrap(),
                            thread_total.lock().unwrap(),
                            filled_cells
                                .iter()
                                .filter(|b| **b)
                                .count(),
                            " ".repeat(20)
                        );
                        std::io::Write::flush(&mut std::io::stdout()).unwrap();

                        let mut i1 = rng.random_range(0..filled_cells.len());
                        let mut i2 = rng.random_range(0..filled_cells.len());
                        loop {
                            if !filled_cells[i1] {
                                i1 = rng.random_range(0..filled_cells.len());
                                continue;
                            }
                            if !filled_cells[i2] {
                                i2 = rng.random_range(0..filled_cells.len());
                                continue;
                            }
                            if i1 == i2 {
                                i2 = rng.random_range(0..filled_cells.len());
                                continue;
                            }
                            break;
                        }

                        let mut working_sub_sudokus = 0;
                        for i in [i1, i2] {
                            let sudoku_id = i / (n2 * n2);
                            let cell_i = i - sudoku_id * n2 * n2;
                            let y = cell_i / n2;
                            let x = cell_i % n2;
                            let mut testing_carpet = carpet.clone();
                            testing_carpet.difficulty = SudokuDifficulty::Unknown;

                            let removed_value = testing_carpet
                                .remove_value(sudoku_id, x, y)
                                .unwrap();

                            if thread_explored_filled_cells.lock().unwrap().contains(&filled_cells) {
                                (*thread_skipped.lock().unwrap()).add_assign(1);
                                (*thread_total.lock().unwrap()).add_assign(1);
                                print!(
                                    " Skipped {}/{} instances with {} filled cells{}\r",
                                    thread_skipped.lock().unwrap(),
                                    thread_total.lock().unwrap(),
                                    filled_cells
                                        .iter()
                                        .filter(|b| **b)
                                        .count(),
                                    " ".repeat(20)
                                );
                                std::io::Write::flush(&mut std::io::stdout()).unwrap();
                                continue;
                            }

                            let mut can_solve: bool = false;
                            loop {
                                match testing_carpet.rule_solve(Some(aimed_difficulty)) {
                                    Ok((true, true)) => {
                                        if
                                            testing_carpet.sudokus[sudoku_id].get_cell_value(
                                                x,
                                                y
                                            ) == removed_value
                                        {
                                            can_solve = true;
                                            break;
                                        }

                                        let testing_filled_cells: Vec<bool> = (0..n_sudokus *
                                            n2 *
                                            n2)
                                            .map(|i| {
                                                let sudoku_id = i / (n2 * n2);
                                                let cell_i = i - sudoku_id * n2 * n2;
                                                let y = cell_i / n2;
                                                let x = cell_i % n2;
                                                testing_carpet.sudokus[sudoku_id].get_cell_value(
                                                    x,
                                                    y
                                                ) != 0
                                            })
                                            .collect();
                                        if
                                            thread_explored_filled_cells
                                                .lock()
                                                .unwrap()
                                                .contains(&testing_filled_cells)
                                        {
                                            (*thread_skipped.lock().unwrap()).add_assign(1);
                                            (*thread_total.lock().unwrap()).add_assign(1);
                                            print!(
                                                " Skipped {}/{} instances with {} filled cells{}\r",
                                                thread_skipped.lock().unwrap(),
                                                thread_total.lock().unwrap(),
                                                filled_cells
                                                    .iter()
                                                    .filter(|b| **b)
                                                    .count(),
                                                " ".repeat(20)
                                            );
                                            std::io::Write::flush(&mut std::io::stdout()).unwrap();
                                            break;
                                        }
                                    }
                                    Ok((true, false)) => (),
                                    _ => {
                                        let testing_filled_cells: Vec<bool> = (0..n_sudokus *
                                            n2 *
                                            n2)
                                            .map(|i| {
                                                let sudoku_id = i / (n2 * n2);
                                                let cell_i = i - sudoku_id * n2 * n2;
                                                let y = cell_i / n2;
                                                let x = cell_i % n2;
                                                testing_carpet.sudokus[sudoku_id].get_cell_value(
                                                    x,
                                                    y
                                                ) != 0
                                            })
                                            .collect();
                                        thread_explored_filled_cells
                                            .lock()
                                            .unwrap()
                                            .insert(testing_filled_cells);
                                        break;
                                    }
                                }
                            }
                            if !can_solve {
                                continue;
                            }

                            if testing_carpet.get_filled_cells() < n_sudokus * (n2 * 2 - 1) {
                                thread_explored_filled_cells
                                    .lock()
                                    .unwrap()
                                    .insert(filled_cells.clone());
                            } else {
                                // EXPLORATION EN PROFONDEUR
                                let mut passed_carpet = carpet.clone();
                                passed_carpet.remove_value(sudoku_id, x, y).unwrap();
                                passed_carpet.difficulty = testing_carpet.difficulty;

                                let passed_filled_cells: Vec<bool> = (0..n_sudokus * n2 * n2)
                                    .map(|i| {
                                        let sudoku_id = i / (n2 * n2);
                                        let cell_i = i - sudoku_id * n2 * n2;
                                        let y = cell_i / n2;
                                        let x = cell_i % n2;
                                        passed_carpet.sudokus[sudoku_id].get_cell_value(x, y) != 0
                                    })
                                    .collect();

                                thread_to_explore
                                    .lock()
                                    .unwrap()
                                    .push((passed_carpet, passed_filled_cells));

                                working_sub_sudokus += 1;
                            }
                        }

                        if working_sub_sudokus == 0 && carpet.difficulty == aimed_difficulty {
                            let mut returned = carpet.clone();
                            returned.difficulty = SudokuDifficulty::Unknown;
                            thread_tx.send(returned).unwrap();
                        }
                    }
                })
                .unwrap();
            threads_infos.push((join_handle, main_tx));
        }

        loop {
            let carpet = rx.recv().unwrap();

            // verify that the carpet is unique
            if !carpet.clone().is_unique() {
                continue;
            }

            // verify that each sudoku isn't solvable alone
            if
                carpet
                    .get_sudokus()
                    .clone()
                    .into_iter()
                    .any(|mut sudoku| {
                        while let Ok(Some(_)) = sudoku.rule_solve(None, Some(aimed_difficulty)) {}
                        sudoku.is_filled()
                    })
            {
                continue;
            }

            // verify the generated carpet
            let mut verify_carpet = carpet.clone();
            while let Ok((true, _)) = verify_carpet.rule_solve(None) {}

            if !verify_carpet.is_filled() {
                continue;
            }

            for (handle, tx) in threads_infos {
                tx.send(()).unwrap();
                handle.join().unwrap();
            }

            return carpet;
        }
    }

    ////////////////////////////////////////////////////////////////////////////////////////////////////////////////////////////////
    ///////////////////////////////////////////////////////   CANONIZATION   ///////////////////////////////////////////////////////
    ////////////////////////////////////////////////////////////////////////////////////////////////////////////////////////////////

    pub fn randomize(&mut self) -> Result<(), SudokuError> {
        if !self.is_filled() {
            return Err(
                SudokuError::InvalidState(
                    format!("randomize() when this carpet isn't filled: {self}")
                )
            );
        }
        if !self.is_canonical {
            return Err(
                SudokuError::InvalidState(
                    format!("randomize() when this carpet is already randomized: {self}")
                )
            );
        }

        self.sudokus[0].randomize(None, None)?;
        let rows_swap = self.sudokus[0].get_rows_swap();
        let values_swap = self.sudokus[0].get_values_swap();
        for sudoku in self.sudokus.iter_mut().skip(1) {
            sudoku.randomize(Some(rows_swap.clone()), Some(values_swap.clone()))?;
        }

        self.is_canonical = false;
        Ok(())
    }

    pub fn canonize(&mut self) -> Result<(), SudokuError> {
        if !self.is_filled() {
            return Err(
                SudokuError::InvalidState(
                    format!("canonize() when this carpet isn't filled: {self}")
                )
            );
        }
        if !self.is_canonical {
            return Err(
                SudokuError::InvalidState(
                    format!("canonize() when this carpet is already canonical: {self}")
                )
            );
        }

        for sudoku in self.sudokus.iter_mut() {
            sudoku.canonize()?;
        }

        self.is_canonical = true;
        Ok(())
    }

    ////////////////////////////////////////////////////////////////////////////////////////////////////////////////////////////////
    /////////////////////////////////////////////////////////   UTILITY   //////////////////////////////////////////////////////////
    ////////////////////////////////////////////////////////////////////////////////////////////////////////////////////////////////

    pub fn is_filled(&self) -> bool {
        self.sudokus.iter().all(|sudoku| sudoku.is_filled())
    }

    pub fn is_unique(&mut self) -> bool {
        self.count_solutions(0, 0, 0, Some(1)) == 1
    }

    pub fn count_solutions(
        &mut self,
        mut sudoku_id: usize,
        mut x: usize,
        mut y: usize,
        max_solutions: Option<usize>
    ) -> usize {
        loop {
            if sudoku_id == self.sudokus.len() - 1 && y == self.n2 - 1 && x == self.n2 {
                return 1;
            }

            if x == self.n2 {
                if y == self.n2 - 1 {
                    sudoku_id += 1;
                    y = 0;
                    x = 0;
                } else {
                    y += 1;
                    x = 0;
                }
            }

            if self.sudokus[sudoku_id].get_cell_value(x, y) == 0 {
                break;
            }
            x += 1;
        }

        let mut current_solutions = 0;
        for value in self.sudokus[sudoku_id].get_cell_possibilities(x, y).clone() {
            match self.set_value(sudoku_id, x, y, value) {
                Ok(()) => (),
                Err(SudokuError::NoPossibilityCell((errx, erry))) => {
                    if let Err(err) = self.remove_value(sudoku_id, x, y) {
                        warn!(
                            "ERRROR AFTER set_value({sudoku_id}, {x}, {y}, {value}) MADE {errx},{erry} EMPTY: {err}\nFOR CARPET:{self}"
                        );
                    }
                    continue;
                }
                Err(err) => warn!("{err}"),
            }

            current_solutions += self.count_solutions(sudoku_id, x + 1, y, max_solutions);
            if let Some(max_solutions) = max_solutions {
                if current_solutions >= max_solutions {
                    return current_solutions;
                }
            }

            if let Err(err) = self.remove_value(sudoku_id, x, y) {
                warn!(
                    "ERRROR AFTER self.remove_value({sudoku_id}, {x}, {y}): {err}\nFOR CARPET:{self}"
                );
            }
        }

        current_solutions
    }
}

#[cfg(feature = "database")]
use crate::database::{
    DBCanonicalCarpet,
    DBCanonicalCarpetSudoku,
    DBCanonicalSudoku,
    DBNewCanonicalCarpetGame,
};

#[cfg(feature = "database")]
impl CarpetSudoku {
    pub fn db_to_filled(
        &self
    ) -> Result<(DBCanonicalCarpet, Vec<DBCanonicalCarpetSudoku>), SudokuError> {
        // if !self.is_canonical {
        //     return Err(
        //         SudokuError::InvalidState(
        //             format!("filled_to_db() when this sudoku isn't canonical: {self}")
        //         )
        //     );
        // }
        if !self.is_filled() {
            return Err(
                SudokuError::WrongFunction(
                    format!(
                        "filled_to_db() when the sudoku isn't filled. Try calling game_to_db() instead.\n{self}"
                    )
                )
            );
        }

        let (pattern, pattern_size) = self.pattern.to_db();
        let db_carpet = DBCanonicalCarpet {
            carpet_filled_board_hash: self.filled_board_hash.wrapping_sub(u64::MAX / 2 + 1) as i64,
            carpet_n: self.n as i16,
            carpet_sudoku_number: self.sudokus.len() as i16,
            carpet_pattern: pattern,
            carpet_pattern_size: pattern_size,
        };

        let db_carpet_sudokus = self.sudokus
            .iter()
            .enumerate()
            .map(|(i, sudoku)| DBCanonicalCarpetSudoku {
                carpet_sudoku_carpet_filled_board_hash: self.filled_board_hash.wrapping_sub(
                    u64::MAX / 2 + 1
                ) as i64,
                carpet_sudoku_i: i as i16,
                carpet_sudoku_filled_board_hash: sudoku
                    .get_canonical_filled_board_hash()
                    .wrapping_sub(u64::MAX / 2 + 1) as i64,
            })
            .collect::<Vec<_>>();

        Ok((db_carpet, db_carpet_sudokus))
    }

    pub fn db_sudokus_to_filled(&self) -> Vec<(DBCanonicalSudoku, Vec<DBCanonicalSudokuSquare>)> {
        self.sudokus
            .iter()
            .map(|sudoku| sudoku.filled_to_db().unwrap())
            .collect()
    }

    pub fn db_to_game(&self) -> DBNewCanonicalCarpetGame {
        let filled_cells: Vec<u8> = (0..self.sudokus.len() * self.n2 * self.n2)
            .map(|i| {
                let sudoku_id = i / (self.n2 * self.n2);
                let cell_i = i - sudoku_id * self.n2 * self.n2;
                let y = cell_i / self.n2;
                let x = cell_i % self.n2;
                (self.sudokus[sudoku_id].get_cell_value(x, y) > 0) as u8
            })
            .collect();
        DBNewCanonicalCarpetGame {
            carpet_game_carpet_filled_board_hash: self.filled_board_hash.wrapping_sub(
                u64::MAX / 2 + 1
            ) as i64,
            carpet_game_difficulty: self.difficulty as i16,
            carpet_game_filled_cells: filled_cells.clone(),
            carpet_game_filled_cells_count: filled_cells.len() as i16,
        }
    }

    pub fn db_from_filled(
        db_carpet: DBCanonicalCarpet,
        db_carpet_sudokus: Vec<DBCanonicalCarpetSudoku>,
        db_sudokus: Vec<DBCanonicalSudoku>
    ) -> Self {
        let mut carpet = Self::new(
            db_carpet.carpet_n as usize,
            CarpetPattern::from_db(db_carpet.carpet_pattern, db_carpet.carpet_pattern_size)
        );
        carpet.filled_board_hash = (db_carpet.carpet_filled_board_hash as u64).wrapping_add(
            u64::MAX / 2 + 1
        );

        for carpet_sudoku in db_carpet_sudokus {
            let sudoku = db_sudokus
                .iter()
                .find(
                    |sudoku|
                        sudoku.filled_board_hash == carpet_sudoku.carpet_sudoku_filled_board_hash
                )
                .expect("Sudoku not found in db_sudokus");
            carpet.sudokus[carpet_sudoku.carpet_sudoku_i as usize] = Sudoku::db_from_filled(
                sudoku.clone()
            );
        }

        carpet
    }

    pub fn db_from_game(
        game_info: impl Into<DBNewCanonicalCarpetGame>,
        db_carpet: DBCanonicalCarpet,
        db_carpet_sudokus: Vec<DBCanonicalCarpetSudoku>,
        db_sudokus: Vec<DBCanonicalSudoku>
    ) -> Self {
        let game_info = game_info.into();
        let mut carpet = Self::db_from_filled(db_carpet, db_carpet_sudokus, db_sudokus);
        carpet.difficulty = SudokuDifficulty::from(game_info.carpet_game_difficulty);

        for (i, is_filled) in game_info.carpet_game_filled_cells.into_iter().enumerate() {
            if is_filled == 0 {
                let sudoku_id = i / (carpet.n2 * carpet.n2);
                let cell_i = i - sudoku_id * carpet.n2 * carpet.n2;
                let y = cell_i / carpet.n2;
                let x = cell_i % carpet.n2;
                carpet.remove_value(sudoku_id, x, y).unwrap();
            }
        }

        carpet
    }
}

impl std::fmt::Display for CarpetSudoku {
    fn fmt(&self, f: &mut std::fmt::Formatter<'_>) -> std::fmt::Result {
        for (i, sudoku) in self.sudokus.iter().enumerate() {
            writeln!(f, "Sudoku {}:\t{}", i, sudoku)?;
        }
        Ok(())
    }
}

impl PartialEq for CarpetSudoku {
    fn eq(&self, other: &Self) -> bool {
        if self.n != other.n {
            return false;
        }

        if self.difficulty != other.difficulty {
            return false;
        }

        for (sudoku_id, sudoku1) in self.sudokus.iter().enumerate() {
            let sudoku2 = other.sudokus.get(sudoku_id).unwrap();

            for x in 0..self.n2 {
                for y in 0..self.n2 {
                    if
                        sudoku1.get_cell_value(x, y) != sudoku2.get_cell_value(x, y) ||
                        sudoku1
                            .get_cell_possibilities(x, y)
                            .ne(sudoku2.get_cell_possibilities(x, y))
                    {
                        return false;
                    }
                }
            }
        }

        for (key1, values1) in self.links.iter() {
            if let Some(values2) = other.links.get(key1) {
                if values1.ne(values2) {
                    return false;
                }
            } else {
                return false;
            }
        }

        true
    }
}<|MERGE_RESOLUTION|>--- conflicted
+++ resolved
@@ -1,8 +1,5 @@
 use super::{ CarpetPattern, CarpetSudoku };
-use crate::{
-    database::DBCanonicalSudokuSquare,
-    simple_sudoku::{ Coords, Sudoku, SudokuDifficulty, SudokuError, SudokuGroups },
-};
+use crate::simple_sudoku::{ Coords, Sudoku, SudokuDifficulty, SudokuError, SudokuGroups };
 use log::warn;
 use rand::{ seq::SliceRandom, rng, Rng };
 use std::{
@@ -97,11 +94,7 @@
             CarpetPattern::Double => Self::new_diagonal(n, 2),
             CarpetPattern::Diagonal(n_sudokus) => Self::new_diagonal(n, n_sudokus),
             CarpetPattern::Samurai => Self::new_samurai(n),
-<<<<<<< HEAD
-            CarpetPattern::Carpet(_) => todo!("CarpetPattern \"Carpet\" not yet implemented !"),
-=======
             CarpetPattern::Carpet(n_sudokus) => Self::new_carpet(n, n_sudokus),
->>>>>>> 29bcea09
         };
 
         let mut links: HashMap<usize, HashSet<(usize, usize, usize)>> = HashMap::new();
@@ -131,11 +124,8 @@
             difficulty: SudokuDifficulty::Unknown,
             sudokus,
             links,
-<<<<<<< HEAD
             filled_board_hash: board_hash,
-=======
             is_canonical: false,
->>>>>>> 29bcea09
         }
     }
 
@@ -864,8 +854,9 @@
 use crate::database::{
     DBCanonicalCarpet,
     DBCanonicalCarpetSudoku,
+    DBNewCanonicalCarpetGame,
     DBCanonicalSudoku,
-    DBNewCanonicalCarpetGame,
+    DBCanonicalSudokuSquare,
 };
 
 #[cfg(feature = "database")]
