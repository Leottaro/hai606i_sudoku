--- conflicted
+++ resolved
@@ -347,7 +347,7 @@
         if !self.is_canonical {
             for (i, sudoku) in carpet.sudokus.iter_mut().enumerate() {
                 sudoku
-                    .randomize(rows_swap[i].clone(), values_swap.clone())
+                    .randomize(rows_swap[i].clone(), values_swap.clone(), false)
                     .unwrap();
             }
         }
@@ -427,14 +427,10 @@
         &mut self,
         rule_solve_result: (bool, bool),
         max_difficulty: Option<SudokuDifficulty>,
-<<<<<<< HEAD
-    ) -> bool {
-        self.difficulty = SudokuDifficulty::Unknown;
-=======
     ) -> (bool, Vec<Vec<usize>>) {
         let mut used_rules = Vec::new();
         let (rule_solve_result1, rule_solve_result2) = rule_solve_result;
->>>>>>> 42098f68
+        self.difficulty = SudokuDifficulty::Unknown;
         let mut did_anything = false;
         while let Ok((result1, result2, rules)) = self.rule_solve(max_difficulty) {
             used_rules.push(rules);
