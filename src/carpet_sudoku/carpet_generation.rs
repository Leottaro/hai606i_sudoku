--- conflicted
+++ resolved
@@ -29,7 +29,7 @@
     fn fmt(&self, f: &mut std::fmt::Formatter<'_>) -> std::fmt::Result {
         write!(
 			f,
-			"{}: explored:{} skipped:{} below_minimal_filled_cells:{} non_unique:{} can_remove_a_cell:{} wrong_difficulty:{} solvable_sub_carpet:{}",
+			"{} explored:{} skipped:{} below_minimal_filled_cells:{} non_unique:{} can_remove_a_cell:{} wrong_difficulty:{} solvable_sub_carpet:{}",
 			duration_to_string(self.start_time.elapsed()),
 			self.explored_counter,
 			self.skipped_counter,
@@ -119,14 +119,10 @@
             .collect::<Vec<_>>();
         possibilities.sort();
 
-<<<<<<< HEAD
-            if self._generate_canonical_from(sudoku_id, x + 1, y) {
-=======
         for value in possibilities {
             if self.set_value(sudoku_id, x, y, value).is_ok()
                 && self._generate_canonical_from(sudoku_id, x, y)
             {
->>>>>>> ae5dfe46
                 return true;
             }
 
@@ -292,16 +288,12 @@
                 let _ = join_handle.join();
             }
 
-<<<<<<< HEAD
-            println!("{} {}", self.pattern, log_infos.lock().unwrap());
-=======
             println!(
                 "{} {}: {}",
                 self.pattern,
                 aimed_difficulty,
                 log_infos.lock().unwrap()
             );
->>>>>>> ae5dfe46
             carpet.difficulty = aimed_difficulty;
             return Some(carpet);
         }
@@ -329,37 +321,34 @@
         {
             let mut log_infos = log_infos.lock().unwrap();
             log_infos.skipped_counter += 1;
-            print!("{} {}          \r", self.pattern, log_infos);
+            print!(
+                "{} {}: {}          \r",
+                self.pattern, aimed_difficulty, log_infos
+            );
             stdout().flush().unwrap();
             return;
         }
 
-<<<<<<< HEAD
-        // skip if this possibility is below the minimal filled cells count TODO:
-        // if carpet_generation_input.cells_to_remove.len() < /*self.sudokus.len() **/ (2 * self.n2 - 1)
-        // {
-        //     let mut log_infos = log_infos.lock().unwrap();
-        //     log_infos.minimal_filled_cells_counter += 1;
-        //     print!("{} {}          \r", self.pattern, log_infos);
-        //     stdout().flush().unwrap();
-        //     return;
-        // }
-=======
         // skip if we are below the minimal filled cells
         if carpet_generation_input.cells_to_remove.len() < (2 * self.n2 - 1) {
             let mut log_infos = log_infos.lock().unwrap();
             log_infos.minimal_filled_cells_counter += 1;
-            print!("{log_infos}          \r");
+            print!(
+                "{} {}: {}          \r",
+                self.pattern, aimed_difficulty, log_infos
+            );
             stdout().flush().unwrap();
             return;
         }
->>>>>>> ae5dfe46
 
         // printing progress
         {
             let mut log_infos = log_infos.lock().unwrap();
             log_infos.explored_counter += 1;
-            print!("{} {}          \r", self.pattern, log_infos);
+            print!(
+                "{} {}: {}          \r",
+                self.pattern, aimed_difficulty, log_infos
+            );
             stdout().flush().unwrap();
         }
 
@@ -434,7 +423,10 @@
         if can_remove_a_cell {
             let mut log_infos = log_infos.lock().unwrap();
             log_infos.can_remove_a_cell_counter += 1;
-            print!("{} {}          \r", self.pattern, log_infos);
+            print!(
+                "{} {}: {}          \r",
+                self.pattern, aimed_difficulty, log_infos
+            );
             stdout().flush().unwrap();
             return;
         }
@@ -445,7 +437,10 @@
         if !verify_carpet.is_filled() || verify_carpet.difficulty != aimed_difficulty {
             let mut log_infos = log_infos.lock().unwrap();
             log_infos.wrong_difficulty_counter += 1;
-            print!("{} {}          \r", self.pattern, log_infos);
+            print!(
+                "{} {}: {}          \r",
+                self.pattern, aimed_difficulty, log_infos
+            );
             stdout().flush().unwrap();
             return;
         }
@@ -463,7 +458,10 @@
             if sub_carpet.is_filled() {
                 let mut log_infos = log_infos.lock().unwrap();
                 log_infos.solvable_sub_carpet_counter += 1;
-                print!("{} {}          \r", self.pattern, log_infos);
+                print!(
+                    "{} {}: {}          \r",
+                    self.pattern, aimed_difficulty, log_infos
+                );
                 stdout().flush().unwrap();
                 return;
             }
