use crate::simple_sudoku::{Coords, Sudoku, SudokuDifficulty};
use std::collections::{HashMap, HashSet};

pub mod carpet;
mod carpet_generation;
pub mod pattern;

pub type CarpetLinks = HashMap<usize, HashSet<(usize, usize, usize)>>;
type RawLink = (Coords, Coords);
#[derive(Clone)]
pub struct CarpetSudoku {
    n: usize,
    n2: usize,
    pattern: CarpetPattern,
    sudokus: Vec<Sudoku>,
    links: CarpetLinks,
    difficulty: SudokuDifficulty,

    filled_board_hash: u64,
    is_canonical: bool,
}

#[derive(PartialEq, Eq, Copy, Clone, Hash, Debug)]
pub enum CarpetPattern {
    Simple,
    Samurai,
    Diagonal(usize),
    DenseDiagonal(usize),
    Carpet(usize),
    DenseCarpet(usize),
<<<<<<< HEAD
    DenseThorus(usize),
    Thorus(usize),
=======
    Thorus(usize),
    DenseThorus(usize),
>>>>>>> ae5dfe46
    Custom(usize),
}<|MERGE_RESOLUTION|>--- conflicted
+++ resolved
@@ -28,12 +28,7 @@
     DenseDiagonal(usize),
     Carpet(usize),
     DenseCarpet(usize),
-<<<<<<< HEAD
-    DenseThorus(usize),
-    Thorus(usize),
-=======
     Thorus(usize),
     DenseThorus(usize),
->>>>>>> ae5dfe46
     Custom(usize),
 }