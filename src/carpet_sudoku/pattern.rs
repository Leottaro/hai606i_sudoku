use super::{
    CarpetLinks,
    CarpetPattern::{self, *},
    RawLink,
};
use std::{
    collections::{HashMap, HashSet},
    sync::{LazyLock, RwLock},
};

type PatternSubLinksKey = (usize, CarpetPattern);
static PATTERN_SUB_LINKS: LazyLock<RwLock<HashMap<PatternSubLinksKey, Vec<CarpetLinks>>>> =
    LazyLock::new(Default::default);

impl CarpetPattern {
    pub fn to_db(&self) -> (i16, Option<i16>) {
        match *self {
<<<<<<< HEAD
            CarpetPattern::Simple => (0, None),
            CarpetPattern::Samurai => (1, None),
            CarpetPattern::Diagonal(size) => (2, Some(size as i16)),
            CarpetPattern::DenseDiagonal(size) => (3, Some(size as i16)),
            CarpetPattern::Carpet(size) => (4, Some(size as i16)),
            CarpetPattern::DenseCarpet(size) => (5, Some(size as i16)),
            CarpetPattern::Thorus(size) => (6, Some(size as i16)),
            CarpetPattern::DenseThorus(size) => (7, Some(size as i16)),
            CarpetPattern::Custom(_) => panic!("Custom pattern not supported in DB"),
=======
            Simple => (0, None),
            Samurai => (1, None),
            Diagonal(size) => (2, Some(size as i16)),
            DenseDiagonal(size) => (3, Some(size as i16)),
            Carpet(size) => (4, Some(size as i16)),
            DenseCarpet(size) => (5, Some(size as i16)),
            Thorus(size) => (6, Some(size as i16)),
            DenseThorus(size) => (7, Some(size as i16)),
            Custom(_) => panic!("Custom pattern not supported in DB"),
>>>>>>> ae5dfe46
        }
    }

    pub fn from_db(pattern: i16, pattern_size: Option<i16>) -> Self {
        match (pattern, pattern_size) {
<<<<<<< HEAD
            (0, None) => CarpetPattern::Simple,
            (1, None) => CarpetPattern::Samurai,
            (2, Some(n)) => CarpetPattern::Diagonal(n as usize),
            (3, Some(n)) => CarpetPattern::DenseDiagonal(n as usize),
            (4, Some(n)) => CarpetPattern::Carpet(n as usize),
            (5, Some(n)) => CarpetPattern::DenseCarpet(n as usize),
            (6, Some(n)) => CarpetPattern::Thorus(n as usize),
            (7, Some(n)) => CarpetPattern::DenseThorus(n as usize),
=======
            (0, None) => Simple,
            (1, None) => Samurai,
            (2, Some(n)) => Diagonal(n as usize),
            (3, Some(n)) => DenseDiagonal(n as usize),
            (4, Some(n)) => Carpet(n as usize),
            (5, Some(n)) => DenseCarpet(n as usize),
            (6, Some(n)) => Thorus(n as usize),
            (7, Some(n)) => DenseThorus(n as usize),
>>>>>>> ae5dfe46
            (a, b) => panic!("pattern:{a} & pattern_size:{:?} not recognized !", b),
        }
    }

    pub fn iter() -> impl Iterator<Item = CarpetPattern> {
        vec![
<<<<<<< HEAD
            CarpetPattern::Simple,
            CarpetPattern::Diagonal(2),
            CarpetPattern::DenseDiagonal(2),
            CarpetPattern::Diagonal(3),
            CarpetPattern::DenseDiagonal(3),
            CarpetPattern::Diagonal(4),
            CarpetPattern::DenseDiagonal(4),
            CarpetPattern::Carpet(2),
            CarpetPattern::Thorus(2),
            CarpetPattern::DenseCarpet(2),
            CarpetPattern::DenseThorus(2),
            CarpetPattern::Samurai,
            CarpetPattern::Diagonal(5),
            CarpetPattern::DenseDiagonal(5),
            CarpetPattern::Carpet(3),
            CarpetPattern::Thorus(3),
            CarpetPattern::DenseCarpet(3),
            CarpetPattern::DenseThorus(3),
=======
            Simple,
            Samurai,
            Diagonal(2),
            DenseDiagonal(2),
            Carpet(2),
            Thorus(2),
            DenseCarpet(2),
            DenseThorus(3),
            Diagonal(3),
            DenseDiagonal(3),
            Carpet(3),
            Thorus(3),
            DenseCarpet(3),
            DenseThorus(4),
            Diagonal(4),
            DenseDiagonal(4),
            Carpet(4),
            Thorus(4),
            DenseCarpet(4),
            DenseThorus(5),
>>>>>>> ae5dfe46
        ]
        .into_iter()
    }

    pub fn iter_simple() -> impl Iterator<Item = CarpetPattern> {
        vec![
<<<<<<< HEAD
            CarpetPattern::Simple,
            CarpetPattern::Samurai,
            CarpetPattern::Diagonal(2),
            CarpetPattern::DenseDiagonal(2),
            CarpetPattern::Carpet(2),
            CarpetPattern::DenseCarpet(2),
            CarpetPattern::Thorus(2),
            CarpetPattern::DenseThorus(2),
=======
            Simple,
            Samurai,
            Diagonal(2),
            DenseDiagonal(2),
            Carpet(2),
            DenseCarpet(2),
            Thorus(3),
            DenseThorus(3),
>>>>>>> ae5dfe46
        ]
        .into_iter()
    }

    pub fn get_n_sudokus(&self) -> usize {
        match *self {
<<<<<<< HEAD
            CarpetPattern::Simple => 1,
            CarpetPattern::Samurai => 5,
            CarpetPattern::Diagonal(size)
            | CarpetPattern::DenseDiagonal(size)
            | CarpetPattern::Custom(size) => size,
            CarpetPattern::Carpet(size)
            | CarpetPattern::DenseCarpet(size)
            | CarpetPattern::Thorus(size)
            | CarpetPattern::DenseThorus(size) => size * size,
=======
            Simple => 1,
            Samurai => 5,
            Diagonal(size) | DenseDiagonal(size) | Custom(size) => size,
            Carpet(size) | DenseCarpet(size) | Thorus(size) | DenseThorus(size) => size * size,
>>>>>>> ae5dfe46
        }
    }

    pub fn get_size(&self) -> usize {
        match *self {
<<<<<<< HEAD
            CarpetPattern::Simple => 1,
            CarpetPattern::Samurai => 5,
            CarpetPattern::Diagonal(size)
            | CarpetPattern::DenseDiagonal(size)
            | CarpetPattern::Carpet(size)
            | CarpetPattern::DenseCarpet(size)
            | CarpetPattern::Thorus(size)
            | CarpetPattern::DenseThorus(size)
            | CarpetPattern::Custom(size) => size,
        }
    }

    pub fn set_size(&mut self, new_size: usize) {
        match self {
            CarpetPattern::Diagonal(size)
            | CarpetPattern::Carpet(size)
            | CarpetPattern::DenseDiagonal(size)
            | CarpetPattern::DenseCarpet(size)
            | CarpetPattern::Thorus(size)
            | CarpetPattern::DenseThorus(size)
            | CarpetPattern::Custom(size) => *size = new_size,
            _ => (),
=======
            Simple => 1,
            Samurai => 5,
            Diagonal(size) | DenseDiagonal(size) | Carpet(size) | DenseCarpet(size)
            | Thorus(size) | DenseThorus(size) | Custom(size) => size,
        }
    }

    pub fn sub_assign(&mut self, rhs: usize) {
        match self {
            Diagonal(size) | Carpet(size) | DenseDiagonal(size) | DenseCarpet(size) => {
                if *size >= rhs + 2 {
                    *size -= rhs;
                } else {
                    *size = 2;
                }
            }
            Thorus(size) | DenseThorus(size) => {
                if *size >= rhs + 3 {
                    *size -= rhs;
                } else {
                    *size = 3;
                }
            }
            Custom(size) => {
                if *size > rhs {
                    *size -= rhs;
                } else {
                    *size = 1;
                }
            }
            Simple | Samurai => (),
        }
    }

    pub fn add_assign(&mut self, rhs: usize) {
        match self {
            Diagonal(size) | Carpet(size) | DenseDiagonal(size) | DenseCarpet(size)
            | Thorus(size) | DenseThorus(size) | Custom(size) => *size += rhs,
            Simple | Samurai => (),
>>>>>>> ae5dfe46
        }
    }

    pub fn get_raw_links(&self, n: usize) -> Vec<RawLink> {
        let up_left = 0;
        let up_right = n - 1;
        let bottom_left = n * (n - 1);
        let bottom_right = n * n - 1;

        match *self {
<<<<<<< HEAD
            CarpetPattern::Simple => vec![],
            CarpetPattern::Samurai => vec![
=======
            Simple => vec![],
            Samurai => vec![
>>>>>>> ae5dfe46
                ((0, up_left), (1, bottom_right)),
                ((0, up_right), (2, bottom_left)),
                ((0, bottom_left), (3, up_right)),
                ((0, bottom_right), (4, up_left)),
            ],
<<<<<<< HEAD
            CarpetPattern::Diagonal(size) => (1..size)
                .map(|i| ((i - 1, up_right), (i, bottom_left)))
                .collect(),
            CarpetPattern::Carpet(size) => {
=======
            Diagonal(size) => (1..size)
                .map(|i| ((i - 1, up_right), (i, bottom_left)))
                .collect(),
            Carpet(size) => {
>>>>>>> ae5dfe46
                let mut links = Vec::new();
                for y in 0..size {
                    for x in 0..size {
                        let sudoku_i = y * size + x;

                        if y < size - 1 {
                            let bottom_i = (y + 1) * size + x;
                            links.extend(
                                (0..n).map(|k| {
                                    ((sudoku_i, bottom_left + k), (bottom_i, up_left + k))
                                }),
                            );
                        }

                        if x < size - 1 {
                            let right_i = y * size + x + 1;
                            links.extend((0..n).map(|k| {
                                ((sudoku_i, n * k + up_right), (right_i, n * k + up_left))
                            }));
                        }

                        if y < size - 1 && x < size - 1 {
                            let corner_i = (y + 1) * size + x + 1;
                            links.push(((sudoku_i, bottom_right), (corner_i, up_left)));
                        }

                        if y < size - 1 && x > 0 {
                            let corner_i = (y + 1) * size + x - 1;
                            links.push(((sudoku_i, bottom_left), (corner_i, up_right)));
                        }
                    }
                }
                links
            }
<<<<<<< HEAD
            CarpetPattern::Thorus(size) => {
=======
            Thorus(size) => {
>>>>>>> ae5dfe46
                let mut links = Vec::new();
                for y in 0..size {
                    for x in 0..size {
                        let sudoku_i = y * size + x;

                        let bottom_i = ((y + 1) % size) * size + x;
                        links.extend(
                            (0..n).map(|k| ((sudoku_i, bottom_left + k), (bottom_i, up_left + k))),
                        );

                        let right_i = y * size + (x + 1) % size;
                        links.extend(
                            (0..n).map(|k| {
                                ((sudoku_i, n * k + up_right), (right_i, n * k + up_left))
                            }),
                        );

                        let corner_i = ((y + 1) % size) * size + (x + 1) % size;
                        links.push(((sudoku_i, bottom_right), (corner_i, up_left)));
                        let corner_i =
                            ((y + 1) % size) * size + if x == 0 { size - 1 } else { x - 1 };
                        links.push(((sudoku_i, bottom_left), (corner_i, up_right)));
                    }
                }
                links
            }
<<<<<<< HEAD
            CarpetPattern::DenseDiagonal(size) => {
=======
            DenseDiagonal(size) => {
>>>>>>> ae5dfe46
                let mut links = Vec::new();
                for sudoku_i in 0..size - 1 {
                    for j in 1..n {
                        let sudoku_j = sudoku_i + j;
                        if sudoku_j >= size {
                            continue;
                        }
                        for y1 in 0..n - j {
                            let y2 = y1 + j;
                            for x1 in j..n {
                                let x2 = x1 - j;
                                links.push(((sudoku_i, (y1 * n) + x1), (sudoku_j, (y2 * n) + x2)));
                            }
                        }
                    }
                }
                links
            }
<<<<<<< HEAD
            CarpetPattern::DenseCarpet(size) => {
=======
            DenseCarpet(size) => {
>>>>>>> ae5dfe46
                let mut links = Vec::new();
                for y in 0..size {
                    for x in 0..size {
                        let sudoku_i = y * size + x;

                        for dx in 1..n {
                            if x + dx >= size {
                                continue;
                            }
                            let right_i = y * size + x + dx;
                            for y1 in 0..n {
                                let y2 = y1;
                                for x1 in dx..n {
                                    let x2 = x1 - dx;
                                    links.push((
                                        (sudoku_i, (y1 * n) + x1),
                                        (right_i, (y2 * n) + x2),
                                    ));
                                }
                            }
                        }

                        for dy in 1..n {
                            if y + dy >= size {
                                continue;
                            }
                            let bottom_i = (y + dy) * size + x;
                            for y1 in dy..n {
                                let y2 = y1 - dy;
                                for x1 in 0..n {
                                    let x2 = x1;
                                    links.push((
                                        (sudoku_i, (y1 * n) + x1),
                                        (bottom_i, (y2 * n) + x2),
                                    ));
                                }
                            }
                        }

                        for dy in 1..n {
                            if y + dy >= size {
                                continue;
                            }
                            for dx in 1..n {
                                if x + dx >= size {
                                    continue;
                                }
                                let corner_i = (y + dy) * size + x + dx;
                                for y1 in dy..n {
                                    let y2 = y1 - dy;
                                    for x1 in dx..n {
                                        let x2 = x1 - dx;
                                        links.push((
                                            (sudoku_i, (y1 * n) + x1),
                                            (corner_i, (y2 * n) + x2),
                                        ));
                                    }
                                }
                            }
                        }

                        for dy in 1..n {
                            if y + dy >= size {
                                continue;
                            }
                            for dx in 1..n {
                                if x < dx {
                                    continue;
                                }
                                let corner_i = (y + dy) * size + x - dx;
                                for y1 in dy..n {
                                    let y2 = y1 - dy;
                                    for x1 in 0..n - dx {
                                        let x2 = x1 + dx;
                                        links.push((
                                            (sudoku_i, (y1 * n) + x1),
                                            (corner_i, (y2 * n) + x2),
                                        ));
                                    }
                                }
                            }
                        }
                    }
                }
                links
            }
<<<<<<< HEAD
            CarpetPattern::DenseThorus(size) => {
=======
            DenseThorus(size) => {
>>>>>>> ae5dfe46
                let mut links = Vec::new();
                for y in 0..size {
                    for x in 0..size {
                        let sudoku1 = y * size + x;

                        for dy in 0..n {
                            for dx in 0..n {
                                if dx == 0 && dy == 0 {
                                    continue;
                                }
                                let x_plus_dx = (x + dx) % size;
                                let y_plus_dy = (y + dy) % size;
                                let x_minus_dx = if x >= dx { x - dx } else { x + size - dx };
                                let y_minus_dy = if y >= dy { y - dy } else { y + size - dy };

                                let sudoku2 = y_plus_dy * size + x_plus_dx;
                                for y1 in dy..n {
                                    let y2 = y1 - dy;
                                    for x1 in dx..n {
                                        let x2 = x1 - dx;
                                        links.push((
                                            (sudoku1, (y1 * n) + x1),
                                            (sudoku2, (y2 * n) + x2),
                                        ));
                                    }
                                }

                                let sudoku2 = y_plus_dy * size + x_minus_dx;
                                for y1 in dy..n {
                                    let y2 = y1 - dy;
                                    for x1 in 0..n - dx {
                                        let x2 = x1 + dx;
                                        links.push((
                                            (sudoku1, (y1 * n) + x1),
                                            (sudoku2, (y2 * n) + x2),
                                        ));
                                    }
                                }

                                let sudoku2 = y_minus_dy * size + x_plus_dx;
                                for y1 in 0..n - dy {
                                    let y2 = y1 + dy;
                                    for x1 in dx..n {
                                        let x2 = x1 - dx;
                                        links.push((
                                            (sudoku1, (y1 * n) + x1),
                                            (sudoku2, (y2 * n) + x2),
                                        ));
                                    }
                                }

                                let sudoku2 = y_minus_dy * size + x_minus_dx;
                                for y1 in 0..n - dy {
                                    let y2 = y1 + dy;
                                    for x1 in 0..n - dx {
                                        let x2 = x1 + dx;
                                        links.push((
                                            (sudoku1, (y1 * n) + x1),
                                            (sudoku2, (y2 * n) + x2),
                                        ));
                                    }
                                }
                            }
                        }
                    }
                }
                links
            }
<<<<<<< HEAD
            CarpetPattern::Custom(_) => vec![],
=======
            Custom(_) => vec![],
>>>>>>> ae5dfe46
        }
    }

    pub fn get_carpet_links(&self, n: usize) -> CarpetLinks {
        let mut links: CarpetLinks = HashMap::new();

        for ((sudoku1, square1), (sudoku2, square2)) in self.get_raw_links(n) {
            links
                .entry(sudoku1)
                .and_modify(|sudoku1_links| {
                    sudoku1_links.insert((square1, sudoku2, square2));
                })
                .or_insert_with(|| vec![(square1, sudoku2, square2)].into_iter().collect());

            links
                .entry(sudoku2)
                .and_modify(|sudoku2_links| {
                    sudoku2_links.insert((square2, sudoku1, square1));
                })
                .or_insert_with(|| vec![(square2, sudoku1, square1)].into_iter().collect());
        }

        links
    }

    pub fn get_sub_links(&self, n: usize) -> Vec<CarpetLinks> {
        match self {
            Custom(_) => (),
            pattern => {
                if let Some(links) = PATTERN_SUB_LINKS.read().unwrap().get(&(n, *pattern)) {
                    return links.clone();
                }
            }
        }

        let links = self.get_carpet_links(n);
        let mut already_explored_combinaisons = HashSet::new();

        let sub_links = Self::_get_sub_links(
            self.get_n_sudokus(),
            &links,
            &mut already_explored_combinaisons,
        );

        match self {
            Custom(_) => (),
            pattern => {
                PATTERN_SUB_LINKS
                    .write()
                    .unwrap()
                    .insert((n, *pattern), sub_links.clone());
            }
        }
        sub_links
    }

    fn _get_sub_links(
        n_sudokus: usize,
        current_links: &CarpetLinks,
        already_explored_combinaisons: &mut HashSet<Vec<bool>>,
    ) -> Vec<CarpetLinks> {
        let mut sub_links = vec![];

        for &sudoku1 in current_links.clone().keys() {
            let mut testing_links = current_links.clone();

            let mut removed_sudokus = vec![sudoku1];
            while let Some(removed_sudoku) = removed_sudokus.pop() {
                // Remove sudoku1 -> .. links
                if testing_links.remove(&sudoku1).is_none() {
                    continue;
                }

                // Remove all .. -> sudoku1 links
                for value in testing_links.values_mut() {
                    for (square1, sudoku2, square2) in value.clone() {
                        if removed_sudoku == sudoku2 {
                            value.remove(&(square1, sudoku2, square2));
                        }
                    }
                }

                // clean up empty links
                for key in testing_links.keys().cloned().collect::<Vec<_>>() {
                    if testing_links[&key].is_empty() {
                        removed_sudokus.push(key);
                    }
                }
            }

            let current_combinaisons = (0..n_sudokus)
                .map(|i| testing_links.contains_key(&i))
                .collect::<Vec<_>>();

            if testing_links.is_empty()
                || !already_explored_combinaisons.insert(current_combinaisons.clone())
            {
                continue;
            }

            // Check if i can get every keys from one link
            let mut sudokus_got = HashSet::new();
            sudokus_got.insert(*testing_links.iter().next().unwrap().0);
            let mut changed_sudokus_got = true;
            while changed_sudokus_got {
                changed_sudokus_got = false;
                for sudoku_got in sudokus_got.clone() {
                    for (_, new_sudoku, _) in testing_links.get(&sudoku_got).unwrap() {
                        if sudokus_got.insert(*new_sudoku) {
                            changed_sudokus_got = true;
                        }
                    }
                }
            }

            if sudokus_got.len() != testing_links.len() {
                continue;
            }

            sub_links.extend(Self::_get_sub_links(
                n_sudokus,
                &testing_links,
                already_explored_combinaisons,
            ));
            sub_links.push(testing_links);
        }

        sub_links
    }
}

impl std::fmt::Display for CarpetPattern {
    fn fmt(&self, f: &mut std::fmt::Formatter<'_>) -> std::fmt::Result {
        match self {
<<<<<<< HEAD
            CarpetPattern::Simple => write!(f, "Simple"),
            CarpetPattern::Samurai => write!(f, "Samurai"),
            CarpetPattern::Diagonal(size) => write!(f, "Diagonal({size})"),
            CarpetPattern::DenseDiagonal(size) => write!(f, "DenseDiagonal({size})"),
            CarpetPattern::Carpet(size) => write!(f, "Carpet({size})"),
            CarpetPattern::DenseCarpet(size) => write!(f, "DenseCarpet({size})"),
            CarpetPattern::Thorus(size) => write!(f, "Thorus({size})"),
            CarpetPattern::DenseThorus(size) => write!(f, "DenseThorus({size})"),
            CarpetPattern::Custom(size) => write!(f, "Custom({size})"),
=======
            Simple => write!(f, "Simple"),
            Samurai => write!(f, "Samurai"),
            Diagonal(size) => write!(f, "Diagonal({size})"),
            DenseDiagonal(size) => write!(f, "DenseDiagonal({size})"),
            Carpet(size) => write!(f, "Carpet({size})"),
            DenseCarpet(size) => write!(f, "DenseCarpet({size})"),
            Thorus(size) => write!(f, "Thorus({size})"),
            DenseThorus(size) => write!(f, "DenseThorus({size})"),
            Custom(size) => write!(f, "Custom({size})"),
>>>>>>> ae5dfe46
        }
    }
}<|MERGE_RESOLUTION|>--- conflicted
+++ resolved
@@ -15,17 +15,6 @@
 impl CarpetPattern {
     pub fn to_db(&self) -> (i16, Option<i16>) {
         match *self {
-<<<<<<< HEAD
-            CarpetPattern::Simple => (0, None),
-            CarpetPattern::Samurai => (1, None),
-            CarpetPattern::Diagonal(size) => (2, Some(size as i16)),
-            CarpetPattern::DenseDiagonal(size) => (3, Some(size as i16)),
-            CarpetPattern::Carpet(size) => (4, Some(size as i16)),
-            CarpetPattern::DenseCarpet(size) => (5, Some(size as i16)),
-            CarpetPattern::Thorus(size) => (6, Some(size as i16)),
-            CarpetPattern::DenseThorus(size) => (7, Some(size as i16)),
-            CarpetPattern::Custom(_) => panic!("Custom pattern not supported in DB"),
-=======
             Simple => (0, None),
             Samurai => (1, None),
             Diagonal(size) => (2, Some(size as i16)),
@@ -35,22 +24,11 @@
             Thorus(size) => (6, Some(size as i16)),
             DenseThorus(size) => (7, Some(size as i16)),
             Custom(_) => panic!("Custom pattern not supported in DB"),
->>>>>>> ae5dfe46
         }
     }
 
     pub fn from_db(pattern: i16, pattern_size: Option<i16>) -> Self {
         match (pattern, pattern_size) {
-<<<<<<< HEAD
-            (0, None) => CarpetPattern::Simple,
-            (1, None) => CarpetPattern::Samurai,
-            (2, Some(n)) => CarpetPattern::Diagonal(n as usize),
-            (3, Some(n)) => CarpetPattern::DenseDiagonal(n as usize),
-            (4, Some(n)) => CarpetPattern::Carpet(n as usize),
-            (5, Some(n)) => CarpetPattern::DenseCarpet(n as usize),
-            (6, Some(n)) => CarpetPattern::Thorus(n as usize),
-            (7, Some(n)) => CarpetPattern::DenseThorus(n as usize),
-=======
             (0, None) => Simple,
             (1, None) => Samurai,
             (2, Some(n)) => Diagonal(n as usize),
@@ -59,130 +37,66 @@
             (5, Some(n)) => DenseCarpet(n as usize),
             (6, Some(n)) => Thorus(n as usize),
             (7, Some(n)) => DenseThorus(n as usize),
->>>>>>> ae5dfe46
             (a, b) => panic!("pattern:{a} & pattern_size:{:?} not recognized !", b),
         }
     }
 
     pub fn iter() -> impl Iterator<Item = CarpetPattern> {
         vec![
-<<<<<<< HEAD
-            CarpetPattern::Simple,
-            CarpetPattern::Diagonal(2),
-            CarpetPattern::DenseDiagonal(2),
-            CarpetPattern::Diagonal(3),
-            CarpetPattern::DenseDiagonal(3),
-            CarpetPattern::Diagonal(4),
-            CarpetPattern::DenseDiagonal(4),
-            CarpetPattern::Carpet(2),
-            CarpetPattern::Thorus(2),
-            CarpetPattern::DenseCarpet(2),
-            CarpetPattern::DenseThorus(2),
-            CarpetPattern::Samurai,
-            CarpetPattern::Diagonal(5),
-            CarpetPattern::DenseDiagonal(5),
-            CarpetPattern::Carpet(3),
-            CarpetPattern::Thorus(3),
-            CarpetPattern::DenseCarpet(3),
-            CarpetPattern::DenseThorus(3),
-=======
-            Simple,
-            Samurai,
-            Diagonal(2),
-            DenseDiagonal(2),
-            Carpet(2),
-            Thorus(2),
-            DenseCarpet(2),
-            DenseThorus(3),
-            Diagonal(3),
-            DenseDiagonal(3),
-            Carpet(3),
-            Thorus(3),
-            DenseCarpet(3),
-            DenseThorus(4),
-            Diagonal(4),
-            DenseDiagonal(4),
-            Carpet(4),
-            Thorus(4),
-            DenseCarpet(4),
-            DenseThorus(5),
->>>>>>> ae5dfe46
-        ]
-        .into_iter()
-    }
-
-    pub fn iter_simple() -> impl Iterator<Item = CarpetPattern> {
-        vec![
-<<<<<<< HEAD
-            CarpetPattern::Simple,
-            CarpetPattern::Samurai,
-            CarpetPattern::Diagonal(2),
-            CarpetPattern::DenseDiagonal(2),
-            CarpetPattern::Carpet(2),
-            CarpetPattern::DenseCarpet(2),
-            CarpetPattern::Thorus(2),
-            CarpetPattern::DenseThorus(2),
-=======
             Simple,
             Samurai,
             Diagonal(2),
             DenseDiagonal(2),
             Carpet(2),
             DenseCarpet(2),
+            Thorus(2),
+            Diagonal(3),
+            DenseDiagonal(3),
+            Carpet(3),
+            DenseCarpet(3),
             Thorus(3),
             DenseThorus(3),
->>>>>>> ae5dfe46
+            Diagonal(4),
+            DenseDiagonal(4),
+            Carpet(4),
+            DenseCarpet(4),
+            Thorus(4),
+            DenseThorus(4),
+            Diagonal(5),
+            DenseDiagonal(5),
+            Carpet(5),
+            DenseCarpet(5),
+            Thorus(5),
+            DenseThorus(5),
         ]
         .into_iter()
     }
 
+    pub fn iter_simple() -> impl Iterator<Item = CarpetPattern> {
+        vec![
+            Simple,
+            Samurai,
+            Diagonal(2),
+            DenseDiagonal(2),
+            Carpet(2),
+            DenseCarpet(2),
+            Thorus(2),
+            DenseThorus(3),
+        ]
+        .into_iter()
+    }
+
     pub fn get_n_sudokus(&self) -> usize {
         match *self {
-<<<<<<< HEAD
-            CarpetPattern::Simple => 1,
-            CarpetPattern::Samurai => 5,
-            CarpetPattern::Diagonal(size)
-            | CarpetPattern::DenseDiagonal(size)
-            | CarpetPattern::Custom(size) => size,
-            CarpetPattern::Carpet(size)
-            | CarpetPattern::DenseCarpet(size)
-            | CarpetPattern::Thorus(size)
-            | CarpetPattern::DenseThorus(size) => size * size,
-=======
             Simple => 1,
             Samurai => 5,
             Diagonal(size) | DenseDiagonal(size) | Custom(size) => size,
             Carpet(size) | DenseCarpet(size) | Thorus(size) | DenseThorus(size) => size * size,
->>>>>>> ae5dfe46
         }
     }
 
     pub fn get_size(&self) -> usize {
         match *self {
-<<<<<<< HEAD
-            CarpetPattern::Simple => 1,
-            CarpetPattern::Samurai => 5,
-            CarpetPattern::Diagonal(size)
-            | CarpetPattern::DenseDiagonal(size)
-            | CarpetPattern::Carpet(size)
-            | CarpetPattern::DenseCarpet(size)
-            | CarpetPattern::Thorus(size)
-            | CarpetPattern::DenseThorus(size)
-            | CarpetPattern::Custom(size) => size,
-        }
-    }
-
-    pub fn set_size(&mut self, new_size: usize) {
-        match self {
-            CarpetPattern::Diagonal(size)
-            | CarpetPattern::Carpet(size)
-            | CarpetPattern::DenseDiagonal(size)
-            | CarpetPattern::DenseCarpet(size)
-            | CarpetPattern::Thorus(size)
-            | CarpetPattern::DenseThorus(size)
-            | CarpetPattern::Custom(size) => *size = new_size,
-            _ => (),
-=======
             Simple => 1,
             Samurai => 5,
             Diagonal(size) | DenseDiagonal(size) | Carpet(size) | DenseCarpet(size)
@@ -222,7 +136,6 @@
             Diagonal(size) | Carpet(size) | DenseDiagonal(size) | DenseCarpet(size)
             | Thorus(size) | DenseThorus(size) | Custom(size) => *size += rhs,
             Simple | Samurai => (),
->>>>>>> ae5dfe46
         }
     }
 
@@ -233,29 +146,17 @@
         let bottom_right = n * n - 1;
 
         match *self {
-<<<<<<< HEAD
-            CarpetPattern::Simple => vec![],
-            CarpetPattern::Samurai => vec![
-=======
             Simple => vec![],
             Samurai => vec![
->>>>>>> ae5dfe46
                 ((0, up_left), (1, bottom_right)),
                 ((0, up_right), (2, bottom_left)),
                 ((0, bottom_left), (3, up_right)),
                 ((0, bottom_right), (4, up_left)),
             ],
-<<<<<<< HEAD
-            CarpetPattern::Diagonal(size) => (1..size)
-                .map(|i| ((i - 1, up_right), (i, bottom_left)))
-                .collect(),
-            CarpetPattern::Carpet(size) => {
-=======
             Diagonal(size) => (1..size)
                 .map(|i| ((i - 1, up_right), (i, bottom_left)))
                 .collect(),
             Carpet(size) => {
->>>>>>> ae5dfe46
                 let mut links = Vec::new();
                 for y in 0..size {
                     for x in 0..size {
@@ -290,11 +191,7 @@
                 }
                 links
             }
-<<<<<<< HEAD
-            CarpetPattern::Thorus(size) => {
-=======
             Thorus(size) => {
->>>>>>> ae5dfe46
                 let mut links = Vec::new();
                 for y in 0..size {
                     for x in 0..size {
@@ -321,11 +218,7 @@
                 }
                 links
             }
-<<<<<<< HEAD
-            CarpetPattern::DenseDiagonal(size) => {
-=======
             DenseDiagonal(size) => {
->>>>>>> ae5dfe46
                 let mut links = Vec::new();
                 for sudoku_i in 0..size - 1 {
                     for j in 1..n {
@@ -344,11 +237,7 @@
                 }
                 links
             }
-<<<<<<< HEAD
-            CarpetPattern::DenseCarpet(size) => {
-=======
             DenseCarpet(size) => {
->>>>>>> ae5dfe46
                 let mut links = Vec::new();
                 for y in 0..size {
                     for x in 0..size {
@@ -435,11 +324,7 @@
                 }
                 links
             }
-<<<<<<< HEAD
-            CarpetPattern::DenseThorus(size) => {
-=======
             DenseThorus(size) => {
->>>>>>> ae5dfe46
                 let mut links = Vec::new();
                 for y in 0..size {
                     for x in 0..size {
@@ -508,11 +393,7 @@
                 }
                 links
             }
-<<<<<<< HEAD
-            CarpetPattern::Custom(_) => vec![],
-=======
             Custom(_) => vec![],
->>>>>>> ae5dfe46
         }
     }
 
@@ -647,17 +528,6 @@
 impl std::fmt::Display for CarpetPattern {
     fn fmt(&self, f: &mut std::fmt::Formatter<'_>) -> std::fmt::Result {
         match self {
-<<<<<<< HEAD
-            CarpetPattern::Simple => write!(f, "Simple"),
-            CarpetPattern::Samurai => write!(f, "Samurai"),
-            CarpetPattern::Diagonal(size) => write!(f, "Diagonal({size})"),
-            CarpetPattern::DenseDiagonal(size) => write!(f, "DenseDiagonal({size})"),
-            CarpetPattern::Carpet(size) => write!(f, "Carpet({size})"),
-            CarpetPattern::DenseCarpet(size) => write!(f, "DenseCarpet({size})"),
-            CarpetPattern::Thorus(size) => write!(f, "Thorus({size})"),
-            CarpetPattern::DenseThorus(size) => write!(f, "DenseThorus({size})"),
-            CarpetPattern::Custom(size) => write!(f, "Custom({size})"),
-=======
             Simple => write!(f, "Simple"),
             Samurai => write!(f, "Samurai"),
             Diagonal(size) => write!(f, "Diagonal({size})"),
@@ -667,7 +537,6 @@
             Thorus(size) => write!(f, "Thorus({size})"),
             DenseThorus(size) => write!(f, "DenseThorus({size})"),
             Custom(size) => write!(f, "Custom({size})"),
->>>>>>> ae5dfe46
         }
     }
 }