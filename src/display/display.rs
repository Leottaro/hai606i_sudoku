use crate::carpet_sudoku::{CarpetPattern, CarpetSudoku};
#[cfg(feature = "database")]
use crate::database::Database;
use crate::simple_sudoku::{Coords, Sudoku, SudokuDifficulty, SudokuGroups::*};

use super::{Button, ButtonFunction, SudokuDisplay};
use macroquad::prelude::*;
use std::collections::{HashMap, HashSet};
use std::rc::Rc;
use std::sync::{Arc, Mutex};
use std::time::{Duration, Instant};

const PLAY: &str = "Play";
const ANALYSE: &str = "Analyse";
const SOLVE_ONCE: &str = "Solve once";
const SOLVE: &str = "Solve";

const NOTE: &str = "Note";
const FILL_NOTES: &str = "Fill Notes";
const UNDO: &str = "Undo";

const NEW_GAME: &str = "New Game";
const CANCEL: &str = "Cancel";
const EMPTY: &str = "Empty";
const INCREASE: &str = "+";
const DECREASE: &str = "-";
const CREATE: &str = "Create";
const BROWSE: &str = "Browse";

impl SudokuDisplay {
    pub async fn new(n: usize, font: Font) -> Self {
        let max_height = screen_height() * 1.05;
        let max_width = screen_width() * 1.05;
        let scale_factor = 1.0;
        let grid_size = 900.0 * scale_factor;
        let pixel_per_cell = grid_size / ((n * n) as f32);
        let x_offset = 250.0 * scale_factor;
        let y_offset = 150.0 * scale_factor;

        let carpet = CarpetSudoku::new(n, CarpetPattern::Simple);
        let mode = PLAY.to_string();
        let analyse_text = vec!["Ready to analyze".to_string()];
        let player_pboard_history = Vec::new();
        let player_pboard = vec![
            vec![vec![HashSet::new(); carpet.get_n2()]; carpet.get_n2()];
            carpet.get_n_sudokus()
        ];
        let correction_board =
            vec![vec![vec![0; carpet.get_n2()]; carpet.get_n2()]; carpet.get_n_sudokus()];
        let note = false;
        let mut button_list = Vec::new();
        let mut actions_boutons: HashMap<String, ButtonFunction> = HashMap::new();
        let background_victoire = load_texture("./res/bg/bg-petit.png").await.unwrap();
        let background_defaite = load_texture("./res/bg/bg-def.png").await.unwrap();
        let lifes = 3;
        let wrong_cell = Arc::new(Mutex::new(None));
        let wrong_cell_handle = Arc::new(Mutex::new(None));
        let difficulty = SudokuDifficulty::Easy;
        let pattern: CarpetPattern = CarpetPattern::Simple;
        let pattern_list = CarpetPattern::iter_simple().collect::<Vec<_>>();
        let thorus_view = (0, 0);

        // ================== Buttons ==================
        let button_sizex = 150.0 * scale_factor;
        let button_sizey = 100.0 * scale_factor;
        let b_padding = 10.0;

        let bouton_play = Button::new(
            2.0 * b_padding,
            2.0 * b_padding,
            button_sizex,
            button_sizey,
            PLAY.to_string(),
            true,
            scale_factor,
        );
        actions_boutons.insert(
            bouton_play.text.to_string(),
            Rc::new(Box::new(|sudoku_display| {
                sudoku_display.set_mode(PLAY);
            })),
        );
        button_list.push(bouton_play);

        let button_analyse = Button::new(
            2.0 * b_padding + b_padding + button_sizex,
            2.0 * b_padding,
            button_sizex,
            button_sizey,
            ANALYSE.to_string(),
            false,
            scale_factor,
        );
        actions_boutons.insert(
            button_analyse.text.clone(),
            Rc::new(Box::new(|sudoku_display| {
                sudoku_display.set_mode(ANALYSE);
            })),
        );
        button_list.push(button_analyse);

        let game_button_sizex = x_offset - b_padding * 4.;
        let game_button_sizey = button_sizey * 0.9;
        let game_button_offsety = 4.0 * b_padding + button_sizey;

        let new_game_btn = Button::new(
            2.0 * b_padding,
            game_button_offsety,
            game_button_sizex,
            game_button_sizey,
            NEW_GAME.to_string(),
            false,
            scale_factor,
        );
        actions_boutons.insert(
            new_game_btn.text.to_string(),
            Rc::new(Box::new(move |sudoku_display| {
                sudoku_display.set_new_game_btn(false);
                sudoku_display.set_pattern_btn(true);
            })),
        );
        button_list.push(new_game_btn);

        let mut new_game_cancel_btn = Button::new(
            2.0 * b_padding,
            game_button_offsety,
            game_button_sizex,
            game_button_sizey,
            CANCEL.to_string(),
            false,
            scale_factor,
        );
        actions_boutons.insert(
            new_game_cancel_btn.text.to_string(),
            Rc::new(Box::new(move |sudoku_display| {
                sudoku_display.set_new_game_btn(true);

                sudoku_display.set_pattern_btn(false);
                sudoku_display.set_difficulty_btn(false);
                sudoku_display.set_mode_btn(false);
            })),
        );
        new_game_cancel_btn.set_enabled(false);
        button_list.push(new_game_cancel_btn);

        // ==========================================================
        // ================= Sudoku Pattern Buttons =================
        // ==========================================================

        for (i, &pattern) in pattern_list.iter().enumerate() {
            let mut bouton = Button::new(
                2.0 * b_padding,
                game_button_offsety + ((i + 1) as f32) * (b_padding + game_button_sizey),
                game_button_sizex,
                game_button_sizey,
                pattern.to_string(),
                false,
                scale_factor,
            );
            bouton.set_enabled(false);
            button_list.push(bouton);
            actions_boutons.insert(
                pattern.to_string(),
                Rc::new(Box::new(move |sudoku_display| {
                    sudoku_display.pattern = pattern;
                    sudoku_display.set_pattern_btn(false);
                    sudoku_display.set_difficulty_btn(true);
                })),
            );
        }

        // ==========================================================
        // ================== Increase / Decrease ===================
        // ==========================================================
        let decrease_string = DECREASE.to_string();
        let mut decrease_button = Button::new(
            2.0 * b_padding,
            game_button_offsety
                + ((pattern_list.len() + 1) as f32) * (b_padding + game_button_sizey),
            game_button_sizex / 2.,
            game_button_sizey / 3.,
            decrease_string.clone(),
            false,
            scale_factor,
        );
        decrease_button.set_enabled(false);
        button_list.push(decrease_button);
        actions_boutons.insert(
            decrease_string,
            Rc::new(Box::new(move |sudoku_display| {
                sudoku_display.pattern_size_btn(false);
            })),
        );

        let increase_string = INCREASE.to_string();
        let mut increase_button = Button::new(
            2.0 * b_padding + game_button_sizex / 2.,
            game_button_offsety
                + ((pattern_list.len() + 1) as f32) * (b_padding + game_button_sizey),
            game_button_sizex / 2.,
            game_button_sizey / 3.,
            increase_string.clone(),
            false,
            scale_factor,
        );
        increase_button.set_enabled(false);
        button_list.push(increase_button);
        actions_boutons.insert(
            increase_string,
            Rc::new(Box::new(move |sudoku_display| {
                sudoku_display.pattern_size_btn(true);
            })),
        );

        // ==========================================================
        // ================== Difficulty Buttons ====================
        // ==========================================================
        for (i, difficulty) in SudokuDifficulty::iter().enumerate() {
            let diff_string = difficulty.to_string();
            let mut bouton = Button::new(
                2.0 * b_padding,
                game_button_offsety + ((i + 2) as f32) * (b_padding + game_button_sizey),
                game_button_sizex,
                game_button_sizey,
                diff_string.clone(),
                false,
                scale_factor,
            );
            bouton.set_enabled(false);
            button_list.push(bouton);
            actions_boutons.insert(
                diff_string,
                Rc::new(Box::new(move |sudoku_display| {
                    sudoku_display.difficulty = difficulty;
                    sudoku_display.set_difficulty_btn(false);
                    sudoku_display.set_mode_btn(true);
                })),
            );
        }

        // ==========================================================
        // ===================== Empty Button =======================
        // ==========================================================
        let mut bouton = Button::new(
            2.0 * b_padding,
            game_button_offsety + b_padding + game_button_sizey,
            game_button_sizex,
            game_button_sizey,
            EMPTY.to_string(),
            false,
            scale_factor,
        );
        bouton.set_enabled(false);
        button_list.push(bouton);
        actions_boutons.insert(
            EMPTY.to_string(),
            Rc::new(Box::new(move |sudoku_display| {
                sudoku_display.difficulty = SudokuDifficulty::Unknown;
                sudoku_display.set_difficulty_btn(false);
                sudoku_display.set_mode_btn(false);
                sudoku_display.set_new_game_btn(true);
                sudoku_display.new_game(true, false);
            })),
        );

        // ==========================================================
        // ================== Create and Browse Buttons =============
        // ==========================================================
        let mut bouton_create = Button::new(
            2.0 * b_padding,
            game_button_offsety + b_padding + game_button_sizey,
            game_button_sizex,
            game_button_sizey,
            CREATE.to_string(),
            false,
            scale_factor,
        );
        bouton_create.set_enabled(false);
        button_list.push(bouton_create);
        actions_boutons.insert(
            CREATE.to_string(),
            Rc::new(Box::new(move |sudoku_display| {
                sudoku_display.new_game(false, false);
            })),
        );

        let mut bouton_browse = Button::new(
            2.0 * b_padding,
            game_button_offsety + 2. * (b_padding + game_button_sizey),
            game_button_sizex,
            game_button_sizey,
            BROWSE.to_string(),
            false,
            scale_factor,
        );
        bouton_browse.set_clickable(false);
        bouton_browse.set_enabled(false);
        button_list.push(bouton_browse);
        actions_boutons.insert(
            BROWSE.to_string(),
            Rc::new(Box::new(move |sudoku_display| {
                sudoku_display.set_mode_btn(false);
                sudoku_display.set_new_game_btn(true);
                sudoku_display.new_game(false, true);
            })),
        );

        // ==========================================================
        // ============== Sovle and Solve Once Buttons ==============
        // ==========================================================
        let button_solve_once = Button::new(
            x_offset + grid_size / 2.0 - button_sizex - b_padding,
            2.0 * b_padding,
            button_sizex,
            button_sizey,
            SOLVE_ONCE.to_string(),
            false,
            scale_factor,
        );
        actions_boutons.insert(
            button_solve_once.text.to_string(),
            Rc::new(Box::new(SudokuDisplay::solve_once)),
        );
        button_list.push(button_solve_once);

        let button_solve = Button::new(
            x_offset + grid_size / 2.0 + b_padding,
            2.0 * b_padding,
            button_sizex,
            button_sizey,
            SOLVE.to_string(),
            false,
            scale_factor,
        );
        actions_boutons.insert(SOLVE.to_string(), Rc::new(Box::new(SudokuDisplay::solve)));
        button_list.push(button_solve);

        // ==========================================================
        // ====================== Notes Buttons =====================
        // ==========================================================
        let pad_size = grid_size / 2.;
        let pad_x_offset = x_offset + grid_size + button_sizey;
        let pad_y_offset = y_offset + pad_size / 4.;

        let button_note = Button::new(
            pad_x_offset,
            pad_y_offset,
            pad_size / 3. - b_padding,
            button_sizey,
            NOTE.to_string(),
            false,
            scale_factor,
        );
        actions_boutons.insert(
            button_note.text.to_string(),
            Rc::new(Box::new(SudokuDisplay::notes_btn)),
        );
        button_list.push(button_note);

        let button_note_fill = Button::new(
            pad_x_offset + pad_size / 3.,
            pad_y_offset,
            pad_size / 3. - b_padding,
            button_sizey,
            FILL_NOTES.to_string(),
            false,
            scale_factor,
        );
        actions_boutons.insert(
            button_note_fill.text.to_string(),
            Rc::new(Box::new(|sudoku_display| {
                sudoku_display.fill_notes_btn(true);
            })),
        );
        button_list.push(button_note_fill);

        let button_undo = Button::new(
            pad_x_offset + 2. * pad_size / 3.,
            pad_y_offset,
            pad_size / 3. - b_padding,
            button_sizey,
            UNDO.to_string(),
            false,
            scale_factor,
        );
        actions_boutons.insert(
            button_undo.text.to_string(),
            Rc::new(Box::new(SudokuDisplay::undo_btn)),
        );
        button_list.push(button_undo);

        // ==========================================================
        // ===================== Number Buttons =====================
        // ==========================================================
        let value_button_size = pad_size / (n as f32);
        for x in 0..carpet.get_n() {
            for y in 0..carpet.get_n() {
                let value1 = y * carpet.get_n() + x + 1;

                let bouton_numero = Button::new(
                    pad_x_offset + x as f32 * value_button_size,
                    pad_y_offset + button_sizey + b_padding + y as f32 * value_button_size,
                    value_button_size - b_padding,
                    value_button_size - b_padding,
                    value1.to_string(),
                    false,
                    scale_factor,
                );

                let button_id = button_list.len();
                actions_boutons.insert(
                    value1.to_string(),
                    Rc::new(Box::new(move |sudoku_display| {
                        sudoku_display.value_btn(button_id, (x, y));
                    })),
                );

                button_list.push(bouton_numero);
            }
        }

        let life_button = Button::new(
            pad_x_offset,
            pad_y_offset + button_sizey + pad_size + b_padding,
            pad_size - b_padding,
            button_sizey,
            format!("Lifes: {lifes}"),
            false,
            scale_factor,
        );
        button_list.push(life_button);

        Self {
            #[cfg(feature = "database")]
            database: None,
            carpet,
            max_height,
            max_width,
            scale_factor,
            grid_size,
            pixel_per_cell,
            selected_cell: None,
            hovered_cell: None,
            x_offset,
            y_offset,
            mode,
            analyse_text,
            player_pboard_history,
            player_pboard,
            note,
            button_list,
            font,
            actions_boutons,
            background_victoire,
            lifes,
            wrong_cell,
            wrong_cell_handle,
            difficulty,
            pattern,
            pattern_list,
            thorus_view,
            correction_board,
            background_defaite,
            last_processed_keys: None,
        }
    }

    // =============================================

    // =============== INIT FUNCTIONS ==============

    // =============================================

    pub fn init(&mut self) {
        self.set_mode(PLAY);
        self.selected_cell = None;
        self.hovered_cell = None;
        self.note = false;
        self.lifes = 300;
        self.player_pboard =
            vec![
                vec![vec![HashSet::new(); self.carpet.get_n2()]; self.carpet.get_n2()];
                self.carpet.get_n_sudokus()
            ];
        self.player_pboard_history.clear();
        self.thorus_view = (0, 0);
    }

    #[cfg(feature = "database")]
    pub fn set_db(&mut self, database: Option<Database>) {
        for button in self.button_list.iter_mut() {
            if button.text.eq(BROWSE) && button.clickable != database.is_some() {
                button.set_clickable(database.is_some());
                self.database = database;
                break;
            }
        }
    }

    // =============================================

    // ============== BUTTON FUNCTIONS =============

    // =============================================

    fn set_new_game_btn(&mut self, status: bool) {
        for button in self.button_list.iter_mut() {
            if button.text == NEW_GAME {
                button.set_enabled(status);
            }
            if button.text == CANCEL {
                button.set_enabled(!status);
            }
        }
    }

    fn set_pattern_btn(&mut self, status: bool) {
        for button in self.button_list.iter_mut() {
            if self
                .pattern_list
                .iter()
                .any(|pattern| pattern.to_string() == button.text)
                || button.text == DECREASE
                || button.text == INCREASE
            {
                button.set_enabled(status);
            }
        }
    }

    fn pattern_size_btn(&mut self, increase: bool) {
        for pattern in self.pattern_list.iter_mut() {
            let old_pattern = *pattern;
            if increase {
<<<<<<< HEAD
                pattern.set_size(old_pattern.get_size() + 1);
            } else if old_pattern.get_size() > 2 {
                pattern.set_size(old_pattern.get_size() - 1);
=======
                pattern.add_assign(1);
            } else if old_pattern.get_size() > 2 {
                pattern.sub_assign(1);
>>>>>>> ae5dfe46
            }

            // changing button text
            for button in self.button_list.iter_mut() {
                if button.text == old_pattern.to_string() {
                    button.set_text(pattern.to_string());
                }
            }

            // remapping button action
            let new_pattern = *pattern;
            self.actions_boutons.remove(&old_pattern.to_string());
            self.actions_boutons.insert(
                pattern.to_string(),
                Rc::new(Box::new(move |sudoku_display| {
                    sudoku_display.pattern = new_pattern;
                    sudoku_display.set_pattern_btn(false);
                    sudoku_display.set_difficulty_btn(true);
                })),
            );
        }
    }

    fn set_difficulty_btn(&mut self, status: bool) {
        for button in self.button_list.iter_mut() {
            if button.text == EMPTY
                || SudokuDifficulty::iter().any(|diff| button.text.eq(&diff.to_string()))
            {
                button.set_enabled(status);
            }
        }
    }

    fn set_mode_btn(&mut self, status: bool) {
        for button in self.button_list.iter_mut() {
            if button.text == CREATE || button.text == BROWSE {
                button.set_enabled(status);
            }
        }
    }

    fn new_game(&mut self, empty: bool, browse: bool) {
        self.init();

        self.carpet = if empty {
            CarpetSudoku::new(self.carpet.get_n(), self.pattern)
        } else {
            #[cfg(feature = "database")]
            match (browse, &mut self.database) {
                (true, Some(database)) => CarpetSudoku::load_game_from_db(
                    database,
                    self.carpet.get_n(),
                    self.pattern,
                    self.difficulty,
                ),
                _ => CarpetSudoku::generate_new(self.carpet.get_n(), self.pattern, self.difficulty),
            }

            #[cfg(not(feature = "database"))]
            {
                if browse {
                    eprintln!(
						"SudokuDisplay Error: Cannot fetch a game from database because the database feature isn't enabled"
					);
                }
                CarpetSudoku::generate_new(self.carpet.get_n(), self.pattern, self.difficulty)
            }
        };
        if !empty {
            let _ = self.carpet.randomize();
        }

        for button in self.button_list.iter_mut() {
            if button.text == CREATE || button.text == BROWSE {
                button.set_enabled(false);
            } else if button.text == NEW_GAME {
                button.set_clicked(false);
            }
        }

        let mut corrected_board = self.carpet.clone();
        while let Ok((true, _, _)) = corrected_board.rule_solve(None) {}
        self.correction_board = corrected_board
            .get_sudokus()
            .iter()
            .map(|sudoku| sudoku.get_board().clone())
            .collect();
        self.set_new_game_btn(true);
        self.player_pboard_history = Vec::new();
        self.player_pboard =
            vec![
                vec![vec![HashSet::new(); self.carpet.get_n2()]; self.carpet.get_n2()];
                self.carpet.get_n_sudokus()
            ];
        self.analyse_text = vec!["Ready to analyze".to_string()];
    }

    fn set_mode(&mut self, mode: &str) {
        self.mode = mode.to_string();

        for bouton in self.button_list.iter_mut() {
            if bouton.text.eq(ANALYSE) {
                bouton.set_clicked(mode == ANALYSE);
            }
            if bouton.text.eq(PLAY) {
                bouton.set_clicked(mode == PLAY);
            }
        }

        for button in self.button_list.iter_mut() {
            if button.text == NOTE
                || button.text == UNDO
                || button.text == FILL_NOTES
                || button.text.contains("Lifes: ")
            {
                button.set_enabled(mode == PLAY);
            }
        }
    }

    pub fn solve_once(&mut self) {
        let previous_boards = self
            .carpet
            .get_sudokus()
            .iter()
            .map(|sudoku| sudoku.get_board().clone())
            .collect::<Vec<_>>();

        let reponse = self.carpet.rule_solve_until((true, true), None);
        let (_, rules_used) = reponse;
        self.analyse_text.clear();
        for used_rules in rules_used.iter() {
            for (sudoku, rule) in used_rules.iter().enumerate() {
                self.analyse_text.push(format!(
                    "Sudoku {sudoku} used \"{}\"",
                    Sudoku::get_rule_name_by_id(*rule)
                ));
            }
        }
        self.player_pboard_history.clear();

        let board = self
            .carpet
            .get_sudokus()
            .iter()
            .map(|sudoku| sudoku.get_board().clone())
            .collect::<Vec<_>>();
        for sudoku_i in 0..self.carpet.get_n_sudokus() {
            for x in 0..self.carpet.get_n2() {
                for y in 0..self.carpet.get_n2() {
                    if previous_boards[sudoku_i][y][x] != board[sudoku_i][y][x] {
                        self.carpet
                            .get_cell_possibilities_mut(sudoku_i, x, y)
                            .clear();
                        self.player_pboard[sudoku_i][y][x].clear();
                        let value = board[sudoku_i][y][x];
                        for (x1, y1) in self.carpet.get_cell_group(sudoku_i, x, y, All) {
                            if self.carpet.get_cell_value(sudoku_i, x1, y1) == 0 {
                                self.player_pboard[sudoku_i][y1][x1].remove(&value);
                                self.carpet
                                    .get_cell_possibilities_mut(sudoku_i, x1, y1)
                                    .remove(&value);
                            }
                        }
                    }
                }
            }
        }
    }

    fn solve(&mut self) {
        self.carpet.rule_solve_until((false, false), None);
        for sudoku_i in 0..self.carpet.get_n_sudokus() {
            for x in 0..self.carpet.get_n2() {
                for y in 0..self.carpet.get_n2() {
                    self.player_pboard[sudoku_i][y][x].clear();
                }
            }
        }
    }

    fn notes_btn(&mut self) {
        self.note = !self.note;
        for bouton in self.button_list.iter_mut() {
            if bouton.text.eq(NOTE) {
                bouton.set_clicked(!bouton.clicked());
            }
        }
    }

    fn fill_notes_btn(&mut self, easy: bool) {
        let mut changed = false;
        let old_pboard = self.player_pboard.clone();
        for sudoku_i in 0..self.carpet.get_n_sudokus() {
            for x in 0..self.carpet.get_n2() {
                for y in 0..self.carpet.get_n2() {
                    if self.player_pboard[sudoku_i][y][x].is_empty()
                        && self.carpet.get_cell_value(sudoku_i, x, y) == 0
                    {
                        changed = true;
                        if easy {
                            for i in self.carpet.get_cell_possibilities(sudoku_i, x, y) {
                                self.player_pboard[sudoku_i][y][x].insert(i);
                            }
                        } else {
                            for i in 1..=self.carpet.get_n2() {
                                self.player_pboard[sudoku_i][y][x].insert(i);
                            }
                        }
                    }
                }
            }
        }
        if changed {
            self.player_pboard_history.push(old_pboard);
        }
    }

    fn undo_btn(&mut self) {
        if let Some(last_pboard) = self.player_pboard_history.pop() {
            self.player_pboard = last_pboard;
        }
    }

    fn value_btn(&mut self, button_id: usize, (x, y): Coords) {
        if self.selected_cell.is_none() {
            return;
        }
        let (sudoku_i, x1, y1) = self.selected_cell.unwrap();

        let value = y * self.carpet.get_n() + x + 1;
        let current_value = self.carpet.get_cell_value(sudoku_i, x1, y1);

        if current_value != 0 {
            return;
        }

        if self.note {
            self.player_pboard_history.push(self.player_pboard.clone());

            for (sudoku2, x2, y2) in self.carpet.get_twin_cells(sudoku_i, x1, y1) {
                if self.button_list[button_id].clicked {
                    self.player_pboard[sudoku2][y2][x2].remove(&value);
                } else {
                    self.player_pboard[sudoku2][y2][x2].insert(value);
                }
            }
            return;
        }

        if (self.correction_board[sudoku_i][y1][x1] == 0
            && self
                .carpet
                .get_cell_possibilities(sudoku_i, x1, y1)
                .contains(&value))
            || self.correction_board[sudoku_i][y1][x1] == value
        {
<<<<<<< HEAD
            self.carpet.set_value(sudoku_i, x1, y1, value).unwrap();
            self.player_pboard_history.clear();

            for (sudoku2, x2, y2) in self.carpet.get_twin_cells(sudoku_i, x1, y1) {
                self.player_pboard[sudoku2][y2][x2].clear();
            }

            for (sudoku_id, x, y) in self.carpet.get_global_cell_group(sudoku_i, x1, y1, All) {
                if self.carpet.get_cell_value(sudoku_id, x, y) == 0 {
                    self.player_pboard[sudoku_id][y][x].remove(&value);
=======
            if self.carpet.set_value(sudoku_i, x1, y1, value).is_err() {
                let _ = self.carpet.remove_value(sudoku_i, x1, y1);
            } else {
                self.player_pboard_history.clear();

                for (sudoku2, x2, y2) in self.carpet.get_twin_cells(sudoku_i, x1, y1) {
                    self.player_pboard[sudoku2][y2][x2].clear();
                }
                for (sudoku2, x2, y2) in self.carpet.get_global_cell_group(sudoku_i, x1, y1, All) {
                    for (sudoku3, x3, y3) in self.carpet.get_twin_cells(sudoku2, x2, y2) {
                        if self.carpet.get_cell_value(sudoku3, x3, y3) == 0 {
                            self.player_pboard[sudoku3][y3][x3].remove(&value);
                        }
                    }
>>>>>>> ae5dfe46
                }

                *self.wrong_cell.lock().unwrap() = None;
                return;
            }
            *self.wrong_cell.lock().unwrap() = None;
            return;
        }

        self.lifes -= 1;
        let old_pboard = self.player_pboard.clone();
        if self.player_pboard[sudoku_i][y1][x1].remove(&value) {
            self.player_pboard_history.push(old_pboard);
        }
<<<<<<< HEAD
=======

        self.lifes -= 1;
        let old_pboard = self.player_pboard.clone();
        if self.player_pboard[sudoku_i][y1][x1].remove(&value) {
            self.player_pboard_history.push(old_pboard);
        }
>>>>>>> ae5dfe46
        *self.wrong_cell.lock().unwrap() = Some((sudoku_i, x1, y1, value));

        let thread_wrong_cell = Arc::clone(&self.wrong_cell);
        let thread_wrong_cell_handle = Arc::clone(&self.wrong_cell_handle);
        let handle = std::thread::spawn(move || {
            std::thread::sleep(Duration::from_secs(1));
            *thread_wrong_cell.lock().unwrap() = None;
            *thread_wrong_cell_handle.lock().unwrap() = None;
        });
        *self.wrong_cell_handle.lock().unwrap() = Some(handle);
    }

    // =============================================
    // ============== DRAW FUNCTIONS ===============
    // =============================================

    async fn draw_simple_sudoku(&mut self, font: Font, sudoku_i: usize, x1: usize, y1: usize) {
        let n = self.carpet.get_n();
        let n2 = self.carpet.get_n2();
        let sudoku_x_offset = self.x_offset + (x1 as f32) * self.pixel_per_cell;
        let sudoku_y_offset = self.y_offset + (y1 as f32) * self.pixel_per_cell;

        // outline
        draw_rectangle(
            sudoku_x_offset,
            sudoku_y_offset,
            self.pixel_per_cell * (n2 as f32),
            self.pixel_per_cell * (n2 as f32),
            Color::from_hex(0xffffff),
        );

        // draw the hovered cell
        if let Some((hovered_sudoku, hovered_x, hovered_y)) = self.hovered_cell {
            for (hovered_sudoku, hovered_x, hovered_y) in
                self.carpet
                    .get_twin_cells(hovered_sudoku, hovered_x, hovered_y)
            {
                if hovered_sudoku == sudoku_i {
                    draw_rectangle(
                        (hovered_x as f32) * self.pixel_per_cell + sudoku_x_offset,
                        (hovered_y as f32) * self.pixel_per_cell + sudoku_y_offset,
                        self.pixel_per_cell,
                        self.pixel_per_cell,
                        Color::from_hex(0xf1f5f9),
                    );
                }
            }
        }

        // draw the selected cell
        if let Some((selected_sudoku, selected_x, selected_y)) = self.selected_cell {
            let selected_group =
                self.carpet
                    .get_global_cell_group(selected_sudoku, selected_x, selected_y, All);
            for (i, x, y) in selected_group.iter() {
                if *i != sudoku_i {
                    continue;
                }

                draw_rectangle(
                    (*x as f32) * self.pixel_per_cell + sudoku_x_offset,
                    (*y as f32) * self.pixel_per_cell + sudoku_y_offset,
                    self.pixel_per_cell,
                    self.pixel_per_cell,
                    Color::from_hex(0xe4ebf2),
                );
            }

            for (i, x, y) in self
                .carpet
                .get_twin_cells(selected_sudoku, selected_x, selected_y)
            {
                if i != sudoku_i {
                    continue;
                }

                draw_rectangle(
                    (x as f32) * self.pixel_per_cell + sudoku_x_offset,
                    (y as f32) * self.pixel_per_cell + sudoku_y_offset,
                    self.pixel_per_cell,
                    self.pixel_per_cell,
                    Color::from_hex(0xc2ddf8),
                );
            }
        }

        // draw the wrong cell
        if let Some((wrong_sudoku, wrong_x, wrong_y, _)) = *self.wrong_cell.lock().unwrap() {
            if wrong_sudoku == sudoku_i {
                draw_rectangle(
                    (wrong_x as f32) * self.pixel_per_cell + sudoku_x_offset,
                    (wrong_y as f32) * self.pixel_per_cell + sudoku_y_offset,
                    self.pixel_per_cell,
                    self.pixel_per_cell,
                    Color::from_hex(0xed8f98),
                );
            }
        }

        // draw grid
        for i in 0..n2 {
            let i = i as f32;
            // row
            draw_line(
                0.0 + sudoku_x_offset,
                i * self.pixel_per_cell + sudoku_y_offset,
                self.pixel_per_cell * (n2 as f32) + sudoku_x_offset,
                i * self.pixel_per_cell + sudoku_y_offset,
                1.0,
                Color::from_hex(0xc0c5d3),
            );
            // col
            draw_line(
                i * self.pixel_per_cell + sudoku_x_offset,
                0.0 + sudoku_y_offset,
                i * self.pixel_per_cell + sudoku_x_offset,
                self.pixel_per_cell * (n2 as f32) + sudoku_y_offset,
                1.0,
                Color::from_hex(0xc0c5d3),
            );
        }

        for y in 0..n {
            for x in 0..n {
                draw_rectangle_lines(
                    ((x * n) as f32) * self.pixel_per_cell + sudoku_x_offset,
                    ((y * n) as f32) * self.pixel_per_cell + sudoku_y_offset,
                    (n as f32) * self.pixel_per_cell,
                    (n as f32) * self.pixel_per_cell,
                    2.0,
                    Color::from_hex(0x000000),
                );
            }
        }

        // draw numbers
        for (y, line) in self.carpet.get_sudokus()[sudoku_i]
            .get_board()
            .iter()
            .enumerate()
        {
            for (x, &cell) in line.iter().enumerate() {
                if cell == 0 {
                    continue;
                }
                let font_size = ((self.pixel_per_cell as u16) * 2) / 3;
                let text = cell.to_string();
                let text_dimensions = measure_text(&text, Some(&font), font_size, 1.0);
                let text_x = (x as f32) * self.pixel_per_cell
                    + (self.pixel_per_cell - text_dimensions.width) / 2.0;
                let text_y = (y as f32) * self.pixel_per_cell
                    + (self.pixel_per_cell + text_dimensions.height) / 2.0;
                draw_text_ex(
                    &text,
                    text_x + sudoku_x_offset,
                    text_y + sudoku_y_offset,
                    TextParams {
                        font: Some(&font),
                        font_size,
                        color: Color::from_hex(0x000000),
                        ..Default::default()
                    },
                );
            }
        }

        let pb = if self.mode.eq(PLAY) {
            self.player_pboard[sudoku_i].clone()
        } else {
            self.carpet.get_sudoku_possibility_board(sudoku_i)
        };

        // draw notes
        for x in 0..n2 {
            for (y, pby) in pb.iter().enumerate() {
                if pby[x].is_empty() {
                    continue;
                }
                let font_size = ((self.pixel_per_cell as u16) * 2) / (3 * (n as u16));
                for i in 0..n {
                    for j in 0..n {
                        let number = i * n + j + 1;
                        if !pby[x].contains(&number) {
                            continue;
                        }
                        let text = number.to_string();
                        let text_dimensions = measure_text(&text, Some(&font), font_size, 1.0);
                        let text_x = (x as f32) * self.pixel_per_cell
                            - self.pixel_per_cell / (n as f32)
                            + (((j as f32) + 1.0) * self.pixel_per_cell) / (n as f32)
                            + (self.pixel_per_cell / (n as f32) - text_dimensions.width) / 2.0;
                        let text_y = (y as f32) * self.pixel_per_cell
                            - self.pixel_per_cell / (n as f32)
                            + (((i as f32) + 1.0) * self.pixel_per_cell) / (n as f32)
                            + (self.pixel_per_cell / (n as f32) + text_dimensions.height) / 2.0;
                        draw_text_ex(
                            &text,
                            text_x + sudoku_x_offset,
                            text_y + sudoku_y_offset,
                            TextParams {
                                font: Some(&font),
                                font_size,
                                color: Color::from_hex(0x000000),
                                ..Default::default()
                            },
                        );
                    }
                }
            }
        }
    }

    async fn draw_samurai_sudoku(&mut self, font: Font) {
        let n = self.carpet.get_n();
        let n2 = self.carpet.get_n2();

        if let Some((sudoku_i, _, _)) = self.selected_cell {
            if sudoku_i >= 1 {
                let mut x1: usize = 1;
                let mut y1: usize = 1;
                for x in 0..2 {
                    for y in 0..2 {
                        let i = 1 + x + y * 2;
                        if i == sudoku_i {
                            x1 = x;
                            y1 = y;
                            continue;
                        }
                        self.draw_simple_sudoku(
                            font.clone(),
                            1 + x + y * 2,
                            (2 * n2 - 2 * n) * x,
                            (2 * n2 - 2 * n) * y,
                        )
                        .await;
                    }
                }
                self.draw_simple_sudoku(font.clone(), 0, n2 - n, n2 - n)
                    .await;
                self.draw_simple_sudoku(
                    font.clone(),
                    sudoku_i,
                    (2 * n2 - 2 * n) * x1,
                    (2 * n2 - 2 * n) * y1,
                )
                .await;
            } else {
                for x in 0..2 {
                    for y in 0..2 {
                        self.draw_simple_sudoku(
                            font.clone(),
                            1 + x + y * 2,
                            (2 * n2 - 2 * n) * x,
                            (2 * n2 - 2 * n) * y,
                        )
                        .await;
                    }
                }
                self.draw_simple_sudoku(font.clone(), 0, n2 - n, n2 - n)
                    .await;
            }
        } else {
            self.draw_simple_sudoku(font.clone(), 0, n2 - n, n2 - n)
                .await;
            for x in 0..2 {
                for y in 0..2 {
                    self.draw_simple_sudoku(
                        font.clone(),
                        1 + x + y * 2,
                        (2 * n2 - 2 * n) * x,
                        (2 * n2 - 2 * n) * y,
                    )
                    .await;
                }
            }
        }
    }

    async fn draw_diag_sudoku(&mut self, dense: bool, font: Font) {
        let n = self.carpet.get_n();
        let n2 = self.carpet.get_n2();
        let n_sudokus = self.carpet.get_n_sudokus();
        if let Some((selected_i, _, _)) = self.selected_cell {
            let (selected_x1, selected_y1) = if dense {
                (selected_i * n, (n_sudokus - selected_i - 1) * n)
            } else {
                (
                    selected_i * (n2 - n),
                    (n_sudokus - selected_i - 1) * (n2 - n),
                )
            };

            for i in 0..n_sudokus {
                if i == selected_i {
                    continue;
                }
                let (x1, y1) = if dense {
                    (i * n, (n_sudokus - i - 1) * n)
                } else {
                    (i * (n2 - n), (n_sudokus - i - 1) * (n2 - n))
                };
                self.draw_simple_sudoku(font.clone(), i, x1, y1).await;
                self.draw_simple_sudoku(font.clone(), selected_i, selected_x1, selected_y1)
                    .await;
            }
        } else {
            for i in 0..n_sudokus {
                let (x1, y1) = if dense {
                    (i * n, (n_sudokus - i - 1) * n)
                } else {
                    (i * (n2 - n), (n_sudokus - i - 1) * (n2 - n))
                };
                self.draw_simple_sudoku(font.clone(), i, x1, y1).await;
            }
        }
    }

    async fn draw_carpet_sudoku(&mut self, dense: bool, font: Font) {
        let n = self.carpet.get_n();
        let n2 = self.carpet.get_n2();
        let n_sudokus = self.carpet.get_n_sudokus();
        let carpet_size = self.carpet.get_pattern().get_size();

        if let Some((selected_i, _, _)) = self.selected_cell {
            let (selected_x1, selected_y1) = if dense {
                (
                    (selected_i % carpet_size) * n,
                    (selected_i / carpet_size) * n,
                )
            } else {
                (
                    (selected_i % carpet_size) * (n2 - n),
                    (selected_i / carpet_size) * (n2 - n),
                )
            };

            for i in 0..n_sudokus {
                if i == selected_i {
                    continue;
                }

                let (x1, y1) = if dense {
                    ((i % carpet_size) * n, (i / carpet_size) * n)
                } else {
                    ((i % carpet_size) * (n2 - n), (i / carpet_size) * (n2 - n))
                };
                self.draw_simple_sudoku(font.clone(), i, x1, y1).await;

                self.draw_simple_sudoku(font.clone(), selected_i, selected_x1, selected_y1)
                    .await;
            }
        } else {
            for i in 0..n_sudokus {
                let (x1, y1) = if dense {
                    ((i % carpet_size) * n, (i / carpet_size) * n)
                } else {
                    ((i % carpet_size) * (n2 - n), (i / carpet_size) * (n2 - n))
                };
                self.draw_simple_sudoku(font.clone(), i, x1, y1).await;
            }
        }
    }

    pub fn get_cell_from_pixel(
        &mut self,
        (pixel_x, pixel_y): (f32, f32),
    ) -> Option<(usize, usize, usize)> {
        let x = ((pixel_x - self.x_offset) / self.pixel_per_cell) as usize;
        let y = ((pixel_y - self.y_offset) / self.pixel_per_cell) as usize;
        let n = self.carpet.get_n();
        let n2 = self.carpet.get_n2();

        if pixel_x < self.x_offset
            || pixel_x > self.x_offset + self.grid_size
            || pixel_y < self.y_offset
            || pixel_y > self.y_offset + self.grid_size
        {
            return None;
        }

        match self.carpet.get_pattern() {
            CarpetPattern::Simple
            | CarpetPattern::Diagonal(1)
            | CarpetPattern::Carpet(1)
            | CarpetPattern::DenseDiagonal(1)
            | CarpetPattern::DenseCarpet(1) => Some((0, x, y)),
            CarpetPattern::Diagonal(size) => {
                let max_n = n2 + (size - 1) * n * (n - 1);
                for i in 0..size {
                    let min_x = i * n * (n - 1);
                    let max_x = min_x + n2;
                    let max_y = max_n - min_x;
                    let min_y = max_y - n2;
                    if x >= min_x && x < max_x && y >= min_y && y < max_y {
                        return Some((i, x - min_x, y - min_y));
                    }
                }
                None
            }
            CarpetPattern::Samurai => {
                if x < n2 {
                    if y < n2 {
                        Some((1, x, y))
                    } else if y >= n2 + n {
                        Some((3, x, y - n2 - n))
                    } else if x >= n * (n - 1) {
                        Some((0, x - n * (n - 1), y - n * (n - 1)))
                    } else {
                        None
                    }
                } else if x < n2 + n {
                    if y >= n * (n - 1) && y < n2 + n * (n - 1) {
                        Some((0, x - n * (n - 1), y - n * (n - 1)))
                    } else {
                        None
                    }
                } else if y < n2 {
                    Some((2, x - n2 - n, y))
                } else if y >= n2 + n {
                    Some((4, x - n2 - n, y - n2 - n))
                } else if x < n2 + n * (n - 1) {
                    Some((0, x - n * (n - 1), y - n * (n - 1)))
                } else {
                    None
                }
            }
            CarpetPattern::Carpet(size) => {
                for y0 in 0..size {
                    for x0 in 0..size {
                        let i = y0 * size + x0;
                        let min_x = x0 * (n2 - n);
                        let max_x = min_x + n2;
                        let min_y = y0 * (n2 - n);
                        let max_y = min_y + n2;
                        if x >= min_x && x < max_x && y >= min_y && y < max_y {
                            return Some((i, x - min_x, y - min_y));
                        }
                    }
                }
                None
            }
            CarpetPattern::DenseDiagonal(size) => {
                let max_n = n2 + (size - 1) * n;
                for i in 0..size {
                    let min_x = i * n;
                    let max_x = min_x + n2;
                    let max_y = max_n - min_x;
                    let min_y = max_y - n2;
                    if x >= min_x && x < max_x && y >= min_y && y < max_y {
                        return Some((i, x - min_x, y - min_y));
                    }
                }
                None
            }
            CarpetPattern::DenseCarpet(size) => {
                for y0 in 0..size {
                    for x0 in 0..size {
                        let i = y0 * size + x0;
                        let min_x = x0 * n;
                        let max_x = min_x + n2;
                        let min_y = y0 * n;
                        let max_y = min_y + n2;
                        if x >= min_x && x < max_x && y >= min_y && y < max_y {
                            return Some((i, x - min_x, y - min_y));
                        }
                    }
                }
                None
            }
            CarpetPattern::Thorus(size) | CarpetPattern::DenseThorus(size) => {
                Some((self.thorus_view.1 * size + self.thorus_view.0, x, y))
            }
            CarpetPattern::Custom(_) => panic!("Custom pattern not implemented"),
        }
    }

    // ==========================================

    // ================= UPDATE =================

    // ==========================================

    pub fn update_scale(&mut self) {
        let n2 = self.carpet.get_n2();
        let n = self.carpet.get_n();

        let ratio = screen_width() / screen_height();
        let ratio_voulu = 411.0 / 245.0;
        if ratio <= ratio_voulu {
            self.scale_factor = screen_width() / self.max_width;
        } else {
            self.scale_factor = screen_height() / self.max_height;
        }

        self.grid_size = 900.0 * self.scale_factor;
        self.pixel_per_cell = match self.carpet.get_pattern() {
            CarpetPattern::Simple | CarpetPattern::Thorus(_) | CarpetPattern::DenseThorus(_) => {
                self.grid_size / n2 as f32
            }
            CarpetPattern::Samurai => self.grid_size / (n2 * 3 - 2 * n) as f32,
            CarpetPattern::Diagonal(size) | CarpetPattern::Carpet(size) => {
                self.grid_size / (n2 + (n2 - n) * (size - 1)) as f32
            }
            CarpetPattern::DenseDiagonal(size) | CarpetPattern::DenseCarpet(size) => {
                self.grid_size / (n2 + n * (size - 1)) as f32
            }
            CarpetPattern::Custom(_) => panic!("Custom pattern not implemented"),
        };

        self.x_offset = 250.0 * self.scale_factor;
        self.y_offset = 150.0 * self.scale_factor;
    }

    pub fn update_selected_buttons(&mut self) {
        if let Some((sudoku_i, x, y)) = self.selected_cell {
            if self.carpet.get_cell_value(sudoku_i, x, y) != 0 {
                for i in 1..=self.carpet.get_n2() {
                    for button in self.button_list.iter_mut() {
                        if button.text == i.to_string() {
                            button.set_clicked(false);
                            button.set_clickable(false);
                        }
                    }
                }
            } else {
                for i in 1..=self.carpet.get_n2() {
                    for button in self.button_list.iter_mut() {
                        if button.text == i.to_string() {
                            button.set_clicked(false);

                            if let Some((wrong_sudoku, wrong_x, wrong_y, wrong_value)) =
                                *self.wrong_cell.lock().unwrap()
                            {
                                if (wrong_sudoku, wrong_x, wrong_y) == (sudoku_i, x, y)
                                    && button.text == wrong_value.to_string()
                                {
                                    button.set_clickable(false);
                                } else {
                                    button.set_clickable(true);
                                }
                            } else {
                                button.set_clickable(true);
                            }
                        }
                    }
                }
                if self.mode.eq(PLAY) {
                    for i in self.player_pboard[sudoku_i][y][x].clone() {
                        for button in self.button_list.iter_mut() {
                            if button.text == i.to_string() {
                                button.set_clicked(true);
                            }
                        }
                    }
                } else {
                    for i in self.carpet.get_cell_possibilities(sudoku_i, x, y).clone() {
                        for button in self.button_list.iter_mut() {
                            if button.text == i.to_string() {
                                button.set_clicked(true);
                            }
                        }
                    }
                }
            }
        } else {
            for i in 1..=self.carpet.get_n2() {
                for button in self.button_list.iter_mut() {
                    if button.text == i.to_string() {
                        button.set_clicked(false);
                        button.set_clickable(true);
                    }
                }
            }
        }
    }

    pub fn move_thorus_view(&mut self, key_pressed: &HashSet<KeyCode>) -> bool {
        let thorus_size = match self.carpet.get_pattern() {
            CarpetPattern::Thorus(size) | CarpetPattern::DenseThorus(size) => size,
            _ => return false,
        };

        if key_pressed.len() != 2 {
            return false;
        }
        let alts = [KeyCode::LeftAlt, KeyCode::RightAlt]
            .into_iter()
            .collect::<HashSet<_>>();
        let alts_pressed = key_pressed.intersection(&alts);
        if alts_pressed.count() != 1 {
            return false;
        }
        let arrows: HashSet<KeyCode> = [KeyCode::Left, KeyCode::Right, KeyCode::Up, KeyCode::Down]
            .into_iter()
            .collect::<HashSet<_>>();
        let mut arrows_pressed = key_pressed.intersection(&arrows);
        if arrows_pressed.clone().count() != 1 {
            return false;
        }

        match *arrows_pressed.next().unwrap() {
            KeyCode::Left => {
                self.thorus_view.0 = if self.thorus_view.0 == 0 {
                    thorus_size - 1
                } else {
                    self.thorus_view.0 - 1
<<<<<<< HEAD
                }
            }
            KeyCode::Right => self.thorus_view.0 = (self.thorus_view.0 + 1) % thorus_size,
            KeyCode::Up => {
                self.thorus_view.1 = if self.thorus_view.1 == 0 {
                    thorus_size - 1
                } else {
                    self.thorus_view.1 - 1
                }
            }
=======
                }
            }
            KeyCode::Right => self.thorus_view.0 = (self.thorus_view.0 + 1) % thorus_size,
            KeyCode::Up => {
                self.thorus_view.1 = if self.thorus_view.1 == 0 {
                    thorus_size - 1
                } else {
                    self.thorus_view.1 - 1
                }
            }
>>>>>>> ae5dfe46
            KeyCode::Down => self.thorus_view.1 = (self.thorus_view.1 + 1) % thorus_size,
            _ => panic!(),
        };

<<<<<<< HEAD
=======
        if let Some((selected_i, selected_x, selected_y)) = self.selected_cell {
            let new_thorus_i = self.thorus_view.1 * thorus_size + self.thorus_view.0;
            let mut new_selected_cell = None;

            for (i, x, y) in self
                .carpet
                .get_twin_cells(selected_i, selected_x, selected_y)
            {
                if i == new_thorus_i {
                    new_selected_cell = Some((i, x, y));
                    break;
                }
            }

            self.selected_cell = new_selected_cell;
        }

>>>>>>> ae5dfe46
        true
    }

    pub fn process_single_key(&mut self, last_key_pressed: KeyCode) -> bool {
        match last_key_pressed {
            KeyCode::Kp1 | KeyCode::Key1 => {
                if self.wrong_cell_handle.lock().unwrap().is_none() {
                    if let Some(action) = self.actions_boutons.get("1").cloned() {
                        action(self);
                    }
                }
            }
            KeyCode::Kp2 | KeyCode::Key2 => {
                if self.wrong_cell_handle.lock().unwrap().is_none() {
                    if let Some(action) = self.actions_boutons.get("2").cloned() {
                        action(self);
                    }
                }
            }
            KeyCode::Kp3 | KeyCode::Key3 => {
                if self.wrong_cell_handle.lock().unwrap().is_none() {
                    if let Some(action) = self.actions_boutons.get("3").cloned() {
                        action(self);
                    }
                }
            }
            KeyCode::Kp4 | KeyCode::Key4 => {
                if self.wrong_cell_handle.lock().unwrap().is_none() {
                    if let Some(action) = self.actions_boutons.get("4").cloned() {
                        action(self);
                    }
                }
            }
            KeyCode::Kp5 | KeyCode::Key5 => {
                if self.wrong_cell_handle.lock().unwrap().is_none() {
                    if let Some(action) = self.actions_boutons.get("5").cloned() {
                        action(self);
                    }
                }
            }
            KeyCode::Kp6 | KeyCode::Key6 => {
                if self.wrong_cell_handle.lock().unwrap().is_none() {
                    if let Some(action) = self.actions_boutons.get("6").cloned() {
                        action(self);
                    }
                }
            }
            KeyCode::Kp7 | KeyCode::Key7 => {
                if self.wrong_cell_handle.lock().unwrap().is_none() {
                    if let Some(action) = self.actions_boutons.get("7").cloned() {
                        action(self);
                    }
                }
            }
            KeyCode::Kp8 | KeyCode::Key8 => {
                if self.wrong_cell_handle.lock().unwrap().is_none() {
                    if let Some(action) = self.actions_boutons.get("8").cloned() {
                        action(self);
                    }
                }
            }
            KeyCode::Kp9 | KeyCode::Key9 => {
                if self.wrong_cell_handle.lock().unwrap().is_none() {
                    if let Some(action) = self.actions_boutons.get("9").cloned() {
                        action(self);
                    }
                }
            }
            KeyCode::N => {
                if let Some(action) = self.actions_boutons.get(NOTE).cloned() {
                    action(self);
                }
            }
            KeyCode::F => {
                if let Some(action) = self.actions_boutons.get(FILL_NOTES).cloned() {
                    action(self);
                }
            }
            KeyCode::U => {
                if let Some(action) = self.actions_boutons.get(UNDO).cloned() {
                    action(self);
                }
            }
            KeyCode::Escape => {
                self.selected_cell = None;
            }
            KeyCode::A => {
                if let Some(action) = self.actions_boutons.get(ANALYSE).cloned() {
                    action(self);
                }
            }
            KeyCode::P => {
                if let Some(action) = self.actions_boutons.get(PLAY).cloned() {
                    action(self);
                }
            }
            KeyCode::S => {
                if let Some(action) = self.actions_boutons.get(SOLVE).cloned() {
                    action(self);
                }
            }
            KeyCode::Up | KeyCode::Down | KeyCode::Left | KeyCode::Right => {
                let n2 = self.carpet.get_n2();

                if self.selected_cell.is_none() {
                    self.selected_cell = match self.carpet.get_pattern() {
                        CarpetPattern::Thorus(size) | CarpetPattern::DenseThorus(size) => {
                            Some((self.thorus_view.1 * size + self.thorus_view.0, 0, 0))
                        }
                        _ => Some((0, 0, 0)),
                    };
                    return true;
                }

                match self.carpet.get_pattern() {
                    CarpetPattern::Simple
                    | CarpetPattern::DenseThorus(_)
                    | CarpetPattern::Thorus(_) => {
                        let (sudoku_id, mut x1, mut y1) = self.selected_cell.unwrap();
                        match last_key_pressed {
                            KeyCode::Up => {
                                y1 = if y1 == 0 { n2 - 1 } else { y1 - 1 };
                            }
                            KeyCode::Down => {
                                y1 = (y1 + 1) % n2;
                            }
                            KeyCode::Left => {
                                x1 = if x1 == 0 { n2 - 1 } else { x1 - 1 };
                            }
                            KeyCode::Right => {
                                x1 = (x1 + 1) % n2;
                            }
                            _ => (),
                        };
                        self.selected_cell = Some((sudoku_id, x1, y1));
                        return true;
                    }
                    _ => (),
                }

                let (mut sudoku_i, mut x1, mut y1) = self.selected_cell.unwrap();
                let mut modified = false;
                match last_key_pressed {
                    KeyCode::Up => {
                        if y1 > 0 {
                            y1 -= 1;
                            modified = true;
                        }
                    }
                    KeyCode::Down => {
                        if y1 < n2 - 1 {
                            y1 += 1;
                            modified = true;
                        }
                    }
                    KeyCode::Left => {
                        if x1 > 0 {
                            x1 -= 1;
                            modified = true;
                        }
                    }
                    KeyCode::Right => {
                        if x1 < n2 - 1 {
                            x1 += 1;
                            modified = true;
<<<<<<< HEAD
                        }
                    }
                    _ => (),
                };
                if modified {
                    match self.carpet.get_pattern() {
                        CarpetPattern::Thorus(size) | CarpetPattern::DenseThorus(size) => {
                            self.thorus_view = (sudoku_i % size, sudoku_i / size);
                        }
=======
                        }
                    }
                    _ => (),
                };
                if modified {
                    match self.carpet.get_pattern() {
                        CarpetPattern::Thorus(size) | CarpetPattern::DenseThorus(size) => {
                            self.thorus_view = (sudoku_i % size, sudoku_i / size);
                        }
>>>>>>> ae5dfe46
                        _ => (),
                    }
                    self.selected_cell = Some((sudoku_i, x1, y1));
                    return true;
                }

                modified = false;
                for (new_sudoku_i, new_x, new_y) in self.carpet.get_twin_cells(sudoku_i, x1, y1) {
                    match last_key_pressed {
                        KeyCode::Up => {
                            if new_y == 0 {
                                continue;
                            }
                            (sudoku_i, x1, y1) = (new_sudoku_i, new_x, new_y - 1);
                            modified = true;
                        }
                        KeyCode::Down => {
                            if new_y >= n2 - 1 {
                                continue;
                            }
                            (sudoku_i, x1, y1) = (new_sudoku_i, new_x, new_y + 1);
                            modified = true;
                        }
                        KeyCode::Left => {
                            if new_x == 0 {
                                continue;
                            }
                            (sudoku_i, x1, y1) = (new_sudoku_i, new_x - 1, new_y);
                            modified = true;
                        }
                        KeyCode::Right => {
                            if new_x >= n2 - 1 {
                                continue;
                            }
                            (sudoku_i, x1, y1) = (new_sudoku_i, new_x + 1, new_y);
                            modified = true;
                        }
                        _ => (),
                    }

                    if modified {
                        match self.carpet.get_pattern() {
                            CarpetPattern::Thorus(size) | CarpetPattern::DenseThorus(size) => {
                                self.thorus_view = (sudoku_i % size, sudoku_i / size);
                            }
                            _ => (),
                        }
                        self.selected_cell = Some((sudoku_i, x1, y1));
                        return true;
                    }
                }

                let reverse_direction = match last_key_pressed {
                    KeyCode::Up => KeyCode::Down,
                    KeyCode::Down => KeyCode::Up,
                    KeyCode::Left => KeyCode::Right,
                    KeyCode::Right => KeyCode::Left,
                    _ => panic!(),
                };

                modified = true;
                while modified {
                    modified = false;
                    for (new_sudoku_i, new_x, new_y) in self.carpet.get_twin_cells(sudoku_i, x1, y1)
                    {
                        match reverse_direction {
                            KeyCode::Up => {
                                if new_y == 0 {
                                    continue;
                                }
                                (sudoku_i, x1, y1) = (new_sudoku_i, new_x, new_y - 1);
                                modified = true;
                            }
                            KeyCode::Down => {
                                if new_y >= n2 - 1 {
                                    continue;
                                }
                                (sudoku_i, x1, y1) = (new_sudoku_i, new_x, new_y + 1);
                                modified = true;
                            }
                            KeyCode::Left => {
                                if new_x == 0 {
                                    continue;
                                }
                                (sudoku_i, x1, y1) = (new_sudoku_i, new_x - 1, new_y);
                                modified = true;
                            }
                            KeyCode::Right => {
                                if new_x >= n2 - 1 {
                                    continue;
                                }
                                (sudoku_i, x1, y1) = (new_sudoku_i, new_x + 1, new_y);
                                modified = true;
                            }
                            _ => (),
                        }
                    }
                }

                match self.carpet.get_pattern() {
                    CarpetPattern::Thorus(size) | CarpetPattern::DenseThorus(size) => {
                        self.thorus_view = (sudoku_i % size, sudoku_i / size);
                    }
                    _ => (),
                }
                self.selected_cell = Some((sudoku_i, x1, y1));
            }
            _ => return false,
        }
        true
    }

    pub async fn run(&mut self, font: Font) {
        self.update_scale();
        self.update_selected_buttons();

        // BACKGROUND DRAWING
        clear_background(Color::from_hex(0xffffff));
        if self.carpet.is_filled() {
            let bg_width = self.max_width;
            let bg_height =
                self.background_victoire.height() * (bg_width / self.background_victoire.width());
            draw_texture_ex(
                &self.background_victoire,
                0.0,
                0.0,
                WHITE,
                DrawTextureParams {
                    dest_size: Some(vec2(bg_width, bg_height)),
                    ..Default::default()
                },
            );
        } else if self.lifes == 0 {
            let bg_width = self.max_width;
            let bg_height =
                self.background_defaite.height() * (bg_width / self.background_defaite.width());
            draw_texture_ex(
                &self.background_defaite,
                0.0,
                0.0,
                WHITE,
                DrawTextureParams {
                    dest_size: Some(vec2(bg_width, bg_height)),
                    ..Default::default()
                },
            );
        }

        // MOUSE LOGIC
        let (mouse_x, mouse_y) = (mouse_position().0, mouse_position().1);
        let is_mouse_pressed = is_mouse_button_pressed(MouseButton::Left);
        match self.get_cell_from_pixel((mouse_x, mouse_y)) {
            Some(cell) => {
                if is_mouse_pressed {
                    if self.selected_cell != Some(cell) {
                        self.selected_cell = Some(cell);
                    } else {
                        self.selected_cell = None;
                    }
                } else {
                    self.hovered_cell = Some(cell);
                }
            }
            None => self.hovered_cell = None,
        }

        let mut action = None;
        for bouton in self.button_list.iter_mut() {
            if self.mode == ANALYSE && bouton.text.chars().all(|c| c.is_ascii_digit()) {
                continue;
            }
            if bouton.text.contains("Lifes: ") {
                bouton.text = format!("Lifes: {}", self.lifes);
            }
            if bouton.text == UNDO {
                if self.player_pboard_history.is_empty() {
                    bouton.set_clickable(false);
                } else {
                    bouton.set_clickable(true);
                }
            }
            bouton.set_scale_factor(self.scale_factor);
            if !bouton.enabled() {
                continue;
            }

            if self.actions_boutons.contains_key(&bouton.text)
                && mouse_x > bouton.x()
                && mouse_x < bouton.x() + bouton.width()
                && mouse_y > bouton.y()
                && mouse_y < bouton.y() + bouton.height()
            {
                if self.wrong_cell_handle.lock().unwrap().is_none()
                    || bouton.text.chars().any(|c| !c.is_ascii_digit())
                {
                    if is_mouse_button_pressed(MouseButton::Left) && bouton.clickable {
                        action = Some(Rc::clone(self.actions_boutons.get(&bouton.text).unwrap()));
                    }
                    bouton.set_hover(true);
                }
            } else {
                bouton.set_hover(false);
            }
            bouton.draw(self.font.clone()).await;
        }

        if let Some(action) = action {
            action(self);
        }

        if self.mode == ANALYSE {
            let font_size = self.pixel_per_cell / 3.;
            let bx_offset = 100. * self.scale_factor - self.pixel_per_cell / 2.;
            for (index, rule) in self.analyse_text.iter().enumerate() {
                draw_text(
                    rule,
                    self.x_offset + self.grid_size + bx_offset,
                    self.y_offset
                        + font_size * (index + 1) as f32
                        + (self.grid_size - font_size * self.analyse_text.len() as f32) / 2.,
                    font_size,
                    Color::from_hex(0x000000),
                );
            }
        }

        // KEYBOARD LOGIC
        let pressed_keys = get_keys_down();
        if pressed_keys.is_empty() {
            self.last_processed_keys = None;
        }

        if self.last_processed_keys.is_none()
            || self.last_processed_keys.unwrap().elapsed() > Duration::from_millis(200)
        {
            self.last_processed_keys = None;
            if self.move_thorus_view(&pressed_keys)
                || pressed_keys.iter().any(|key| self.process_single_key(*key))
            {
                self.last_processed_keys = Some(Instant::now());
            }
        }

        // CARPET DRAWING
        match self.carpet.get_pattern() {
            CarpetPattern::Simple => self.draw_simple_sudoku(font.clone(), 0, 0, 0).await,
            CarpetPattern::Samurai => self.draw_samurai_sudoku(font.clone()).await,
            CarpetPattern::Diagonal(_) => self.draw_diag_sudoku(false, font.clone()).await,
            CarpetPattern::DenseDiagonal(_) => self.draw_diag_sudoku(true, font.clone()).await,
            CarpetPattern::Carpet(_) => self.draw_carpet_sudoku(false, font.clone()).await,
            CarpetPattern::DenseCarpet(_) => self.draw_carpet_sudoku(true, font.clone()).await,
            CarpetPattern::Thorus(_) | CarpetPattern::DenseThorus(_) => {
                let (sudoku_x, sudoku_y) = self.thorus_view;
                let sudoku_i = sudoku_y * self.carpet.get_pattern().get_size() + sudoku_x;
                self.draw_simple_sudoku(font.clone(), sudoku_i, 0, 0).await
            }
            CarpetPattern::Custom(_) => panic!("Custom pattern not implemented"),
        }
    }
}<|MERGE_RESOLUTION|>--- conflicted
+++ resolved
@@ -532,15 +532,9 @@
         for pattern in self.pattern_list.iter_mut() {
             let old_pattern = *pattern;
             if increase {
-<<<<<<< HEAD
-                pattern.set_size(old_pattern.get_size() + 1);
-            } else if old_pattern.get_size() > 2 {
-                pattern.set_size(old_pattern.get_size() - 1);
-=======
                 pattern.add_assign(1);
             } else if old_pattern.get_size() > 2 {
                 pattern.sub_assign(1);
->>>>>>> ae5dfe46
             }
 
             // changing button text
@@ -798,18 +792,6 @@
                 .contains(&value))
             || self.correction_board[sudoku_i][y1][x1] == value
         {
-<<<<<<< HEAD
-            self.carpet.set_value(sudoku_i, x1, y1, value).unwrap();
-            self.player_pboard_history.clear();
-
-            for (sudoku2, x2, y2) in self.carpet.get_twin_cells(sudoku_i, x1, y1) {
-                self.player_pboard[sudoku2][y2][x2].clear();
-            }
-
-            for (sudoku_id, x, y) in self.carpet.get_global_cell_group(sudoku_i, x1, y1, All) {
-                if self.carpet.get_cell_value(sudoku_id, x, y) == 0 {
-                    self.player_pboard[sudoku_id][y][x].remove(&value);
-=======
             if self.carpet.set_value(sudoku_i, x1, y1, value).is_err() {
                 let _ = self.carpet.remove_value(sudoku_i, x1, y1);
             } else {
@@ -824,14 +806,11 @@
                             self.player_pboard[sudoku3][y3][x3].remove(&value);
                         }
                     }
->>>>>>> ae5dfe46
                 }
 
                 *self.wrong_cell.lock().unwrap() = None;
                 return;
             }
-            *self.wrong_cell.lock().unwrap() = None;
-            return;
         }
 
         self.lifes -= 1;
@@ -839,15 +818,6 @@
         if self.player_pboard[sudoku_i][y1][x1].remove(&value) {
             self.player_pboard_history.push(old_pboard);
         }
-<<<<<<< HEAD
-=======
-
-        self.lifes -= 1;
-        let old_pboard = self.player_pboard.clone();
-        if self.player_pboard[sudoku_i][y1][x1].remove(&value) {
-            self.player_pboard_history.push(old_pboard);
-        }
->>>>>>> ae5dfe46
         *self.wrong_cell.lock().unwrap() = Some((sudoku_i, x1, y1, value));
 
         let thread_wrong_cell = Arc::clone(&self.wrong_cell);
@@ -1454,7 +1424,6 @@
                     thorus_size - 1
                 } else {
                     self.thorus_view.0 - 1
-<<<<<<< HEAD
                 }
             }
             KeyCode::Right => self.thorus_view.0 = (self.thorus_view.0 + 1) % thorus_size,
@@ -1465,24 +1434,10 @@
                     self.thorus_view.1 - 1
                 }
             }
-=======
-                }
-            }
-            KeyCode::Right => self.thorus_view.0 = (self.thorus_view.0 + 1) % thorus_size,
-            KeyCode::Up => {
-                self.thorus_view.1 = if self.thorus_view.1 == 0 {
-                    thorus_size - 1
-                } else {
-                    self.thorus_view.1 - 1
-                }
-            }
->>>>>>> ae5dfe46
             KeyCode::Down => self.thorus_view.1 = (self.thorus_view.1 + 1) % thorus_size,
             _ => panic!(),
         };
 
-<<<<<<< HEAD
-=======
         if let Some((selected_i, selected_x, selected_y)) = self.selected_cell {
             let new_thorus_i = self.thorus_view.1 * thorus_size + self.thorus_view.0;
             let mut new_selected_cell = None;
@@ -1500,7 +1455,6 @@
             self.selected_cell = new_selected_cell;
         }
 
->>>>>>> ae5dfe46
         true
     }
 
@@ -1666,7 +1620,6 @@
                         if x1 < n2 - 1 {
                             x1 += 1;
                             modified = true;
-<<<<<<< HEAD
                         }
                     }
                     _ => (),
@@ -1676,17 +1629,6 @@
                         CarpetPattern::Thorus(size) | CarpetPattern::DenseThorus(size) => {
                             self.thorus_view = (sudoku_i % size, sudoku_i / size);
                         }
-=======
-                        }
-                    }
-                    _ => (),
-                };
-                if modified {
-                    match self.carpet.get_pattern() {
-                        CarpetPattern::Thorus(size) | CarpetPattern::DenseThorus(size) => {
-                            self.thorus_view = (sudoku_i % size, sudoku_i / size);
-                        }
->>>>>>> ae5dfe46
                         _ => (),
                     }
                     self.selected_cell = Some((sudoku_i, x1, y1));
