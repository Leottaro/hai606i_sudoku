--- conflicted
+++ resolved
@@ -688,7 +688,6 @@
     }
 
     pub fn solve_once(&mut self) {
-<<<<<<< HEAD
         let reponse = self.carpet.rule_solve_until((true, true), None);
         println!("Response: {reponse:?}");
         let (_, rules_used) = reponse;
@@ -697,40 +696,6 @@
             for (sudoku, rule) in used_rules.iter().enumerate() {
                 self.analyse_text
                     .push(format!("Sudoku {sudoku} solved with rule {rule}\n"));
-=======
-        let previous_boards = self
-            .carpet
-            .get_sudokus()
-            .iter()
-            .map(|sudoku| sudoku.get_board().clone())
-            .collect::<Vec<_>>();
-        self.carpet.rule_solve_until((true, true), None);
-        let board = self
-            .carpet
-            .get_sudokus()
-            .iter()
-            .map(|sudoku| sudoku.get_board().clone())
-            .collect::<Vec<_>>();
-        for sudoku_i in 0..self.carpet.get_n_sudokus() {
-            for x in 0..self.carpet.get_n2() {
-                for y in 0..self.carpet.get_n2() {
-                    if previous_boards[sudoku_i][y][x] != board[sudoku_i][y][x] {
-                        self.carpet
-                            .get_cell_possibilities_mut(sudoku_i, x, y)
-                            .clear();
-                        self.player_pboard[sudoku_i][y][x].clear();
-                        let value = board[sudoku_i][y][x];
-                        for (x1, y1) in self.carpet.get_cell_group(sudoku_i, x, y, All) {
-                            if self.carpet.get_cell_value(sudoku_i, x1, y1) == 0 {
-                                self.player_pboard[sudoku_i][y1][x1].remove(&value);
-                                self.carpet
-                                    .get_cell_possibilities_mut(sudoku_i, x1, y1)
-                                    .remove(&value);
-                            }
-                        }
-                    }
-                }
->>>>>>> 9b3e6c01
             }
         }
     }
@@ -1658,13 +1623,7 @@
                     self.hovered_cell = Some(cell);
                 }
             }
-<<<<<<< HEAD
-            None => {
-                self.hovered_cell = None;
-            }
-=======
             None => self.hovered_cell = None,
->>>>>>> 9b3e6c01
         }
 
         let mut action = None;
