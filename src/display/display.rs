use crate::carpet_sudoku::{CarpetPattern, CarpetSudoku};
<<<<<<< HEAD
=======
#[cfg(feature = "database")]
use crate::database::Database;
>>>>>>> 6e78630c
use crate::simple_sudoku::{Coords, SudokuDifficulty, SudokuGroups::*};

use super::{Button, ButtonFunction, SudokuDisplay};
use macroquad::prelude::*;
use std::collections::{HashMap, HashSet};
use std::rc::Rc;

impl SudokuDisplay {
    pub async fn new(carpet: CarpetSudoku, font: Font) -> Self {
        let max_height = screen_height() * 1.05;
        let max_width = screen_width() * 1.05;
        let scale_factor = 1.0;
        let grid_size = 900.0 * scale_factor;
        let pixel_per_cell = grid_size / (carpet.get_n2() as f32);
        let x_offset = 250.0 * scale_factor;
        let y_offset = 150.0 * scale_factor;

        let mode = "Play".to_string();
        let player_pboard_history = Vec::new();
        let player_pboard = vec![
            vec![vec![HashSet::new(); carpet.get_n2()]; carpet.get_n2()];
            carpet.get_n_sudokus()
        ];
        let correction_board =
            vec![vec![vec![0; carpet.get_n2()]; carpet.get_n2()]; carpet.get_n_sudokus()];
        let note = false;
        let mut button_list = Vec::new();
        let mut actions_boutons: HashMap<String, ButtonFunction> = HashMap::new();
        let background_victoire = load_texture("./res/bg/bg-petit.png").await.unwrap();
        let background_defaite = load_texture("./res/bg/bg-def.png").await.unwrap();
        let lifes = 3;
        let new_game_available = false;
        let difficulty = SudokuDifficulty::Easy;

        // ================== Buttons ==================
        let button_sizex = 150.0 * scale_factor;
        let button_sizey = 100.0 * scale_factor;
        let button_xpadding = 10.0 * scale_factor;
        let choosey_offset = (y_offset - 100.0) / 2.0;

        let bouton_play = Button::new(
            x_offset,
            y_offset - choosey_offset - button_sizey,
            button_sizex,
            button_sizey,
            "Play".to_string(),
            true,
            scale_factor,
        );
        actions_boutons.insert(
            bouton_play.text.to_string(),
            Rc::new(Box::new(|sudoku_display| {
                sudoku_display.set_mode("Play");
            })),
        );
        button_list.push(bouton_play);

        let button_analyse = Button::new(
            x_offset + button_sizex + button_xpadding,
            y_offset - choosey_offset - button_sizey,
            button_sizex,
            button_sizey,
            "Analyse".to_string(),
            false,
            scale_factor,
        );
        actions_boutons.insert(
            button_analyse.text.clone(),
            Rc::new(Box::new(|sudoku_display| {
                sudoku_display.set_mode("Analyse");
            })),
        );
        button_list.push(button_analyse);

        let new_game_btn = Button::new(
            x_offset + (button_sizex + button_xpadding) * 3.0,
            y_offset - choosey_offset - button_sizey,
            button_sizex,
            button_sizey,
            "New Game".to_string(),
            new_game_available,
            scale_factor,
        );
        actions_boutons.insert(
            new_game_btn.text.to_string(),
            Rc::new(Box::new(SudokuDisplay::new_game_btn)),
        );
        button_list.push(new_game_btn);

        for (i, difficulty) in SudokuDifficulty::iter().enumerate() {
            let diff_string = {
                let mut characters = difficulty
                    .to_string()
                    .to_lowercase()
                    .chars()
                    .collect::<Vec<_>>();
                characters[0] = characters[0].to_uppercase().nth(0).unwrap();
                characters.into_iter().collect::<String>()
            };
            let offset = 4.0 + (i as f32);

            let mut bouton = Button::new(
                x_offset + (button_sizex + button_xpadding) * offset,
                y_offset - choosey_offset - button_sizey,
                button_sizex,
                button_sizey,
                diff_string.clone(),
                false,
                scale_factor,
            );
            bouton.set_enabled(new_game_available);
            button_list.push(bouton);
            actions_boutons.insert(
                diff_string,
                Rc::new(Box::new(move |sudoku_display| {
                    sudoku_display.difficulty_btn(difficulty);
                })),
            );
        }

        let mut bouton_create = Button::new(
            x_offset + (button_sizex + button_xpadding) * 4.0,
            y_offset - choosey_offset - button_sizey,
            button_sizex,
            button_sizey,
            "Create".to_string(),
            false,
            scale_factor,
        );
        bouton_create.set_enabled(false);
        button_list.push(bouton_create);
        actions_boutons.insert(
            "Create".to_string(),
            Rc::new(Box::new(move |sudoku_display| {
<<<<<<< HEAD
                sudoku_display.new_game(CarpetPattern::Diagonal(3), difficulty, false);
=======
                sudoku_display.new_game(sudoku_display.carpet.get_pattern(), difficulty, false);
>>>>>>> 6e78630c
            })),
        );

        let mut bouton_browse = Button::new(
            x_offset + (button_sizex + button_xpadding) * 5.0,
            y_offset - choosey_offset - button_sizey,
            button_sizex,
            button_sizey,
            "Browse".to_string(),
            false,
            scale_factor,
        );
        bouton_browse.set_clickable(false);
        bouton_browse.set_enabled(false);
        button_list.push(bouton_browse);
        actions_boutons.insert(
            "Browse".to_string(),
            Rc::new(Box::new(move |sudoku_display| {
<<<<<<< HEAD
                sudoku_display.new_game(CarpetPattern::Diagonal(3), difficulty, true);
=======
                sudoku_display.new_game(sudoku_display.carpet.get_pattern(), difficulty, true);
>>>>>>> 6e78630c
            })),
        );

        let solvex_offset = 50.0 * scale_factor;
        let solve_ypadding = 10.0 * scale_factor;
        let solve1_x = x_offset - solvex_offset - button_sizex;
        let solve1_y = y_offset + (grid_size - button_sizey * 2.0 - solve_ypadding) / 2.0;

        let button_solve_once = Button::new(
            solve1_x,
            solve1_y,
            button_sizex,
            button_sizey,
            "Solve once".to_string(),
            false,
            scale_factor,
        );
        actions_boutons.insert(
            button_solve_once.text.to_string(),
            Rc::new(Box::new(SudokuDisplay::solve_once)),
        );
        button_list.push(button_solve_once);

        let solve2_y = solve1_y + button_sizey + solve_ypadding;
        let button_solve = Button::new(
            solve1_x,
            solve2_y,
            button_sizex,
            button_sizey,
            "Solve".to_string(),
            false,
            scale_factor,
        );
        actions_boutons.insert("Solve".to_string(), Rc::new(Box::new(SudokuDisplay::solve)));
        button_list.push(button_solve);

        let bx_offset = 150.0 * scale_factor;
        let b_size = (pixel_per_cell * 3.0) / 2.0;
        let b_padding = 10.0;
        let button_note = Button::new(
            x_offset + grid_size + bx_offset,
            y_offset + (grid_size - (b_size + b_padding) * (carpet.get_n() as f32)) / 2.0
                - button_sizey
                - solve_ypadding,
            button_sizex,
            button_sizey,
            "Note".to_string(),
            false,
            scale_factor,
        );
        actions_boutons.insert(
            button_note.text.to_string(),
            Rc::new(Box::new(SudokuDisplay::notes_btn)),
        );
        button_list.push(button_note);

        let button_note_fill = Button::new(
            x_offset + grid_size + bx_offset + b_padding + button_sizex,
            y_offset + (grid_size - (b_size + b_padding) * (carpet.get_n() as f32)) / 2.0
                - button_sizey
                - solve_ypadding,
            button_sizex,
            button_sizey,
            "Fill Notes".to_string(),
            false,
            scale_factor,
        );
        actions_boutons.insert(
            button_note_fill.text.to_string(),
<<<<<<< HEAD
            Rc::new(Box::new(SudokuDisplay::fill_notes_btn)),
=======
            Rc::new(Box::new(|sudoku_display| {
                sudoku_display.fill_notes_btn(true);
            })),
>>>>>>> 6e78630c
        );
        button_list.push(button_note_fill);

        let button_undo = Button::new(
            x_offset + grid_size + bx_offset + (b_padding + button_sizex) * 2.0,
            y_offset + (grid_size - (b_size + b_padding) * (carpet.get_n() as f32)) / 2.0
                - button_sizey
                - solve_ypadding,
            b_size,
            button_sizey,
            "Undo".to_string(),
            false,
            scale_factor,
        );
        actions_boutons.insert(
            button_undo.text.to_string(),
            Rc::new(Box::new(SudokuDisplay::undo_btn)),
        );
        button_list.push(button_undo);

        for x in 0..carpet.get_n() {
            for y in 0..carpet.get_n() {
                let value1 = y * carpet.get_n() + x + 1;

                let bouton_numero = Button::new(
                    x_offset + grid_size + bx_offset + (x as f32) * (b_size + b_padding),
                    y_offset
                        + (grid_size - (b_size + b_padding) * (carpet.get_n() as f32)) / 2.0
                        + (y as f32) * (b_size + b_padding),
                    b_size,
                    b_size,
                    value1.to_string(),
                    false,
                    scale_factor,
                );

                let button_id = button_list.len();
                actions_boutons.insert(
                    value1.to_string(),
                    Rc::new(Box::new(move |sudoku_display| {
<<<<<<< HEAD
                        sudoku_display.value_btn((x, y));
=======
                        sudoku_display.value_btn(button_id, (x, y));
>>>>>>> 6e78630c
                    })),
                );

                button_list.push(bouton_numero);
            }
        }

        let life_button = Button::new(
            x_offset + grid_size + bx_offset,
            y_offset + grid_size / 2.0 + ((b_size + b_padding) * (carpet.get_n() as f32)) / 2.0,
            b_size * 3.0 + b_padding * 2.0,
            button_sizey,
            format!("Lifes: {lifes}"),
            false,
            scale_factor,
        );
        button_list.push(life_button);

        Self {
            #[cfg(feature = "database")]
            database: None,
            carpet,
            max_height,
            max_width,
            scale_factor,
            grid_size,
            pixel_per_cell,
            selected_cell: None,
            hovered_cell: None,
            x_offset,
            y_offset,
            mode,
            player_pboard_history,
            player_pboard,
            note,
            button_list,
            font,
            actions_boutons,
            background_victoire,
            lifes,
            new_game_available,
            difficulty,
            correction_board,
            background_defaite,
        }
    }

    // =============================================

    // =============== INIT FUNCTIONS ==============

    // =============================================

    pub fn init(&mut self) {
        self.set_mode("Play");
        self.lifes = 300;
        self.selected_cell = None;
        self.player_pboard_history.clear();
        self.player_pboard =
            vec![
                vec![vec![HashSet::new(); self.carpet.get_n2()]; self.carpet.get_n2()];
                self.carpet.get_n_sudokus()
            ];
        self.note = false;
        self.new_game_available = false;
        self.difficulty = SudokuDifficulty::Easy;
    }

    #[cfg(feature = "database")]
    pub fn set_db(&mut self, database: Option<crate::database::Database>) {
        for button in self.button_list.iter_mut() {
            if button.text.eq("Browse") && button.clickable != database.is_some() {
                button.set_clickable(database.is_some());
                self.database = database;
                break;
            }
        }
    }

    // =============================================

    // ============== BUTTON FUNCTIONS =============

    // =============================================

    fn new_game_btn(&mut self) {
        let nom_boutons: Vec<String> = SudokuDifficulty::iter()
            .map(|diff| diff.to_string())
            .collect();
        self.new_game_available = !self.new_game_available;
        for bouton in self.button_list.iter_mut() {
            if bouton.text.eq("Create") || bouton.text.eq("Browse") {
                bouton.set_enabled(false);
            }

            if nom_boutons.contains(&bouton.text.to_uppercase()) {
                bouton.set_enabled(self.new_game_available);
            } else if bouton.text == "New Game" {
                bouton.set_clicked(self.new_game_available);
            }
        }
    }

    fn difficulty_btn(&mut self, difficulty: SudokuDifficulty) {
        self.difficulty = difficulty;
        for button in self.button_list.iter_mut() {
            if button.text == "Create" || button.text == "Browse" {
                button.set_enabled(true);
            }
            if button.text == "Easy"
                || button.text == "Medium"
                || button.text == "Hard"
                || button.text == "Master"
                || button.text == "Extreme"
            {
                button.set_enabled(false);
            }
        }
    }

    fn new_game(&mut self, pattern: CarpetPattern, difficulty: SudokuDifficulty, browse: bool) {
        self.init();
        #[cfg(feature = "database")]
        match (browse, &mut self.database) {
            (true, Some(database)) => {
                self.carpet = CarpetSudoku::load_game_from_db(
                    database,
                    self.carpet.get_n(),
                    pattern,
                    difficulty,
                );
            }
            _ => {
                self.carpet = CarpetSudoku::generate_new(self.carpet.get_n(), pattern, difficulty);
            }
        }

        #[cfg(not(feature = "database"))]
        if browse {
            eprintln!(
                "SudokuDisplay Error: Cannot fetch a game from database because the database feature isn't enabled"
            );
            self.carpet = CarpetSudoku::generate_new(self.carpet.get_n(), pattern, difficulty);
        } else {
            self.carpet = CarpetSudoku::generate_new(self.carpet.get_n(), pattern, difficulty);
        }

        for button in self.button_list.iter_mut() {
            if button.text == "Create" || button.text == "Browse" {
                button.set_enabled(false);
            } else if button.text == "New Game" {
                button.set_clicked(false);
            }
        }

        let mut corrected_board = self.carpet.clone();
        while let Ok((true, _)) = corrected_board.rule_solve(None) {}
        self.correction_board = corrected_board
            .get_sudokus()
            .iter()
            .map(|sudoku| sudoku.get_board().clone())
            .collect();
    }

    fn set_mode(&mut self, mode: &str) {
        self.mode = mode.to_string();

        for bouton in self.button_list.iter_mut() {
            if bouton.text.eq("Analyse") {
                bouton.set_clicked(mode == "Analyse");
            }
            if bouton.text.eq("Play") {
                bouton.set_clicked(mode == "Play");
            }
        }

        for button in self.button_list.iter_mut() {
            if button.text == "Note"
                || button.text == "Undo"
                || button.text == "Fill Notes"
                || button.text.contains("Lifes: ")
            {
                button.set_enabled(mode == "Play");
            }
        }
    }

    pub fn solve_once(&mut self) {
        let previous_boards = self
            .carpet
            .get_sudokus()
            .into_iter()
            .map(|sudoku| sudoku.get_board().clone())
            .collect::<Vec<_>>();
        loop {
            match self.carpet.rule_solve(None) {
                Ok((_, true)) => {
                    break;
                }
                Ok(_) => (),
                Err(err) => {
                    eprintln!("{err}");
                }
            }
        }
        let board = self
            .carpet
            .get_sudokus()
            .into_iter()
            .map(|sudoku| sudoku.get_board().clone())
            .collect::<Vec<_>>();
        for sudoku_i in 0..self.carpet.get_n_sudokus() {
            for x in 0..self.carpet.get_n2() {
                for y in 0..self.carpet.get_n2() {
                    if previous_boards[sudoku_i][y][x] != board[sudoku_i][y][x] {
                        self.carpet
                            .get_cell_possibilities_mut(sudoku_i, x, y)
                            .clear();
                        self.player_pboard[sudoku_i][y][x].clear();
                        let value = board[sudoku_i][y][x];
                        for (x1, y1) in self.carpet.get_cell_group(sudoku_i, x, y, All) {
                            if self.carpet.get_cell_value(sudoku_i, x1, y1) == 0 {
                                self.player_pboard[sudoku_i][y1][x1].remove(&value);
                                self.carpet
                                    .get_cell_possibilities_mut(sudoku_i, x1, y1)
                                    .remove(&value);
                            }
                        }
                    }
                }
            }
        }
    }

    fn solve(&mut self) {
        while let Ok((true, _)) = self.carpet.rule_solve(None) {}
        for sudoku_i in 0..self.carpet.get_n_sudokus() {
            for x in 0..self.carpet.get_n2() {
                for y in 0..self.carpet.get_n2() {
                    self.player_pboard[sudoku_i][y][x].clear();
                }
            }
        }
    }

    fn notes_btn(&mut self) {
        self.note = !self.note;
        for bouton in self.button_list.iter_mut() {
            if bouton.text.eq("Note") {
                bouton.set_clicked(!bouton.clicked());
            }
        }
    }

    fn fill_notes_btn(&mut self, easy: bool) {
        let mut changed = false;
        let old_pboard = self.player_pboard.clone();
        for sudoku_i in 0..self.carpet.get_n_sudokus() {
            for x in 0..self.carpet.get_n2() {
                for y in 0..self.carpet.get_n2() {
                    if self.player_pboard[sudoku_i][y][x].is_empty()
                        && self.carpet.get_cell_value(sudoku_i, x, y) == 0
                    {
                        changed = true;
                        if easy {
                            for i in self.carpet.get_cell_possibilities(sudoku_i, x, y) {
                                self.player_pboard[sudoku_i][y][x].insert(i);
                            }
                        } else {
                            for i in 1..=self.carpet.get_n2() {
                                self.player_pboard[sudoku_i][y][x].insert(i);
                            }
                        }
                    }
                }
            }
        }
        if changed {
            self.player_pboard_history.push(old_pboard);
        }
    }

    fn undo_btn(&mut self) {
        if let Some(last_pboard) = self.player_pboard_history.pop() {
            self.player_pboard = last_pboard;
        }
    }

    fn value_btn(&mut self, button_id: usize, (x, y): Coords) {
        if self.selected_cell.is_some() {
            let (sudoku_i, x1, y1) = self.selected_cell.unwrap();
            let value = y * self.carpet.get_n() + x + 1;
            if self.note && self.carpet.get_cell_value(sudoku_i, x1, y1) == 0 {
                self.player_pboard_history.push(self.player_pboard.clone());

                for (sudoku2, x2, y2) in self.carpet.get_twin_cells(sudoku_i, x1, y1) {
                    if self.button_list[button_id].clicked {
                        self.player_pboard[sudoku2][y2][x2].remove(&value);
                    } else {
                        self.player_pboard[sudoku2][y2][x2].insert(value);
                    }
                }
            } else if !self.note {
                if self.correction_board[sudoku_i][y1][x1] == value {
                    self.player_pboard_history.clear();
<<<<<<< HEAD
                    info!("Bonne réponse !");
                    self.carpet.set_value(sudoku_i, x1, y1, value).unwrap();
                    self.player_pboard[y1][x1].clear();

                    for (x, y) in self.carpet.get_cell_group(sudoku_i, x1, y1, All) {
                        if self.carpet.get_cell_value(sudoku_i, x, y) == 0 {
                            self.player_pboard[sudoku_i][y][x].remove(&value);
                            self.carpet
                                .get_cell_possibilities_mut(sudoku_i, x, y)
                                .remove(&value);
=======
                    if let Err(err) = self.carpet.set_value(sudoku_i, x1, y1, value) {
                        eprintln!("Error setting value: {err}");
                    }

                    for (sudoku2, x2, y2) in self.carpet.get_twin_cells(sudoku_i, x1, y1) {
                        self.player_pboard[sudoku2][y2][x2].clear();
                    }

                    for (sudoku_id, x, y) in
                        self.carpet.get_global_cell_group(sudoku_i, x1, y1, All)
                    {
                        if self.carpet.get_cell_value(sudoku_id, x, y) == 0 {
                            self.player_pboard[sudoku_id][y][x].remove(&value);
>>>>>>> 6e78630c
                        }
                    }
                } else {
                    self.lifes -= 1;
                    if let Some((i, a, b)) = self.selected_cell {
                        self.draw_cell((i, a, b), Color::from_hex(0xff0000));
                    }
                }
            }
        }
    }

    // =============================================

    // ============== DRAW FUNCTIONS ===============

    // =============================================

    fn draw_cell(&self, (i, x, y): (usize, usize, usize), color: Color) {
        let n = self.carpet.get_n();
        let n2 = self.carpet.get_n2();
        let n_sudokus = self.carpet.get_n_sudokus();
        let x1 = (i * (n2 - n)) as f32;
        let y1 = ((n_sudokus - i - 1) * (n2 - n)) as f32;
        draw_rectangle(
            (x as f32) * self.pixel_per_cell + self.x_offset + x1,
            (y as f32) * self.pixel_per_cell + self.y_offset + y1,
            self.pixel_per_cell,
            self.pixel_per_cell,
            color,
        );
    }

    async fn draw_simple_sudoku(&self, font: Font, sudoku_i: usize, x1: usize, y1: usize) {
        let n = self.carpet.get_n();
        let n2 = self.carpet.get_n2();
        let sudoku_x_offset = self.x_offset + (x1 as f32) * self.pixel_per_cell;
        let sudoku_y_offset = self.y_offset + (y1 as f32) * self.pixel_per_cell;

        // outline
        draw_rectangle(
            sudoku_x_offset,
            sudoku_y_offset,
            self.pixel_per_cell * (n2 as f32),
            self.pixel_per_cell * (n2 as f32),
            Color::from_hex(0xffffff),
        );

        if let Some((hovered_sudoku, hovered_x, hovered_y)) = self.hovered_cell {
            for (hovered_sudoku, hovered_x, hovered_y) in
                self.carpet
                    .get_twin_cells(hovered_sudoku, hovered_x, hovered_y)
            {
                if hovered_sudoku == sudoku_i {
                    draw_rectangle(
                        (hovered_x as f32) * self.pixel_per_cell + sudoku_x_offset,
                        (hovered_y as f32) * self.pixel_per_cell + sudoku_y_offset,
                        self.pixel_per_cell,
                        self.pixel_per_cell,
                        Color::from_hex(0xf1f5f9),
                    );
                }
            }
        }

        if let Some((selected_sudoku, selected_x, selected_y)) = self.selected_cell {
            let selected_group =
                self.carpet
                    .get_global_cell_group(selected_sudoku, selected_x, selected_y, All);
            for (i, x, y) in selected_group.iter() {
                if *i == sudoku_i {
                    draw_rectangle(
                        (*x as f32) * self.pixel_per_cell + sudoku_x_offset,
                        (*y as f32) * self.pixel_per_cell + sudoku_y_offset,
                        self.pixel_per_cell,
                        self.pixel_per_cell,
                        Color::from_hex(0xe4ebf2),
                    );
                }
            }

            if selected_sudoku == sudoku_i {
                draw_rectangle(
                    (selected_x as f32) * self.pixel_per_cell + sudoku_x_offset,
                    (selected_y as f32) * self.pixel_per_cell + sudoku_y_offset,
                    self.pixel_per_cell,
                    self.pixel_per_cell,
                    Color::from_hex(0xc2ddf8),
                );
            }
        }

        for i in 0..n2 {
            let i = i as f32;
            // row
            draw_line(
                0.0 + sudoku_x_offset,
                i * self.pixel_per_cell + sudoku_y_offset,
                self.pixel_per_cell * (n2 as f32) + sudoku_x_offset,
                i * self.pixel_per_cell + sudoku_y_offset,
                1.0,
                Color::from_hex(0xc0c5d3),
            );
            // col
            draw_line(
                i * self.pixel_per_cell + sudoku_x_offset,
                0.0 + sudoku_y_offset,
                i * self.pixel_per_cell + sudoku_x_offset,
                self.pixel_per_cell * (n2 as f32) + sudoku_y_offset,
                1.0,
                Color::from_hex(0xc0c5d3),
            );
        }

        for y in 0..n {
            for x in 0..n {
                draw_rectangle_lines(
                    ((x * n) as f32) * self.pixel_per_cell + sudoku_x_offset,
                    ((y * n) as f32) * self.pixel_per_cell + sudoku_y_offset,
                    (n as f32) * self.pixel_per_cell,
                    (n as f32) * self.pixel_per_cell,
                    2.0,
                    Color::from_hex(0x000000),
                );
            }
        }

        for (y, line) in self.carpet.get_sudokus()[sudoku_i]
            .get_board()
            .iter()
            .enumerate()
        {
            for (x, &cell) in line.iter().enumerate() {
                if cell == 0 {
                    continue;
                }
                let font_size = ((self.pixel_per_cell as u16) * 2) / 3;
                let text = cell.to_string();
                let text_dimensions = measure_text(&text, Some(&font), font_size, 1.0);
                let text_x = (x as f32) * self.pixel_per_cell
                    + (self.pixel_per_cell - text_dimensions.width) / 2.0;
                let text_y = (y as f32) * self.pixel_per_cell
                    + (self.pixel_per_cell + text_dimensions.height) / 2.0;
                draw_text_ex(
                    &text,
                    text_x + sudoku_x_offset,
                    text_y + sudoku_y_offset,
                    TextParams {
                        font: Some(&font),
                        font_size,
                        color: Color::from_hex(0x000000),
                        ..Default::default()
                    },
                );
            }
        }

        let pb = if self.mode.eq("Play") {
            self.player_pboard[sudoku_i].clone()
        } else {
            self.carpet.get_sudoku_possibility_board(sudoku_i)
        };

        for x in 0..n2 {
            for (y, pby) in pb.iter().enumerate() {
                if pby[x].is_empty() {
                    continue;
                }
                let font_size = ((self.pixel_per_cell as u16) * 2) / (3 * (n as u16));
                for i in 0..n {
                    for j in 0..n {
                        let number = i * n + j + 1;
                        if !pby[x].contains(&number) {
                            continue;
                        }
                        let text = number.to_string();
                        let text_dimensions = measure_text(&text, Some(&font), font_size, 1.0);
                        let text_x = (x as f32) * self.pixel_per_cell
                            - self.pixel_per_cell / (n as f32)
                            + (((j as f32) + 1.0) * self.pixel_per_cell) / (n as f32)
                            + (self.pixel_per_cell / (n as f32) - text_dimensions.width) / 2.0;
                        let text_y = (y as f32) * self.pixel_per_cell
                            - self.pixel_per_cell / (n as f32)
                            + (((i as f32) + 1.0) * self.pixel_per_cell) / (n as f32)
                            + (self.pixel_per_cell / (n as f32) + text_dimensions.height) / 2.0;
                        draw_text_ex(
                            &text,
                            text_x + sudoku_x_offset,
                            text_y + sudoku_y_offset,
                            TextParams {
                                font: Some(&font),
                                font_size,
                                color: Color::from_hex(0x000000),
                                ..Default::default()
                            },
                        );
                    }
                }
            }
        }
    }

    async fn draw_samurai_sudoku(&mut self, font: Font) {
        let n = self.carpet.get_n();
        let n2 = self.carpet.get_n2();

        if let Some((sudoku_i, _, _)) = self.selected_cell {
            if sudoku_i >= 1 {
                let mut x1: usize = 1;
                let mut y1: usize = 1;
                for x in 0..2 {
                    for y in 0..2 {
                        let i = 1 + x + y * 2;
                        if i == sudoku_i {
                            x1 = x;
                            y1 = y;
                            continue;
                        }
                        self.draw_simple_sudoku(
                            font.clone(),
                            1 + x + y * 2,
                            (2 * n2 - 2 * n) * x,
                            (2 * n2 - 2 * n) * y,
                        )
                        .await;
                    }
                }
                self.draw_simple_sudoku(font.clone(), 0, n2 - n, n2 - n)
                    .await;
                self.draw_simple_sudoku(
                    font.clone(),
                    sudoku_i,
                    (2 * n2 - 2 * n) * x1,
                    (2 * n2 - 2 * n) * y1,
                )
                .await;
            } else {
                for x in 0..2 {
                    for y in 0..2 {
                        self.draw_simple_sudoku(
                            font.clone(),
                            1 + x + y * 2,
                            (2 * n2 - 2 * n) * x,
                            (2 * n2 - 2 * n) * y,
                        )
                        .await;
                    }
                }
                self.draw_simple_sudoku(font.clone(), 0, n2 - n, n2 - n)
                    .await;
            }
        } else {
            self.draw_simple_sudoku(font.clone(), 0, n2 - n, n2 - n)
                .await;
            for x in 0..2 {
                for y in 0..2 {
                    self.draw_simple_sudoku(
                        font.clone(),
                        1 + x + y * 2,
                        (2 * n2 - 2 * n) * x,
                        (2 * n2 - 2 * n) * y,
                    )
                    .await;
                }
            }
        }
    }

    async fn draw_diag_sudoku(&mut self, font: Font) {
        let n = self.carpet.get_n();
        let n2 = self.carpet.get_n2();
        let n_sudokus = self.carpet.get_n_sudokus();
<<<<<<< HEAD
        if let Some((sudoku_i, x1, y1)) = self.selected_cell {
            if (x, y)
                == (
                    x1 + sudoku_i * (n2 - n),
                    y1 + (n_sudokus - sudoku_i - 1) * (n2 - n),
                )
            {
                self.selected_cell = None;
                return;
            }
        }
        let mut sudoku_i = n_sudokus;
        for i in 0..n_sudokus {
            if x < i * (n2 - n) + n2
                && x >= i * (n2 - n)
                && y < (n_sudokus - i - 1) * (n2 - n) + n2
                && y >= (n_sudokus - i - 1) * (n2 - n)
            {
                sudoku_i = i;
=======
        if let Some((sudoku_i, _, _)) = self.selected_cell {
            for i in 0..n_sudokus {
                if i == sudoku_i {
                    continue;
                }
                if i != sudoku_i {
                    let x1 = i * (n2 - n);
                    let y1 = (n_sudokus - i - 1) * (n2 - n);
                    self.draw_simple_sudoku(font.clone(), i, x1, y1).await;
                }
                let x1 = sudoku_i * (n2 - n);
                let y1 = (n_sudokus - sudoku_i - 1) * (n2 - n);
                self.draw_simple_sudoku(font.clone(), sudoku_i, x1, y1)
                    .await;
            }
        } else {
            for i in 0..n_sudokus {
                let x1 = i * (n2 - n);
                let y1 = (n_sudokus - i - 1) * (n2 - n);
                self.draw_simple_sudoku(font.clone(), i, x1, y1).await;
>>>>>>> 6e78630c
            }
        }
    }

    pub fn get_cell_from_pixel(
        &mut self,
        (pixel_x, pixel_y): (f32, f32),
    ) -> Option<(usize, usize, usize)> {
        let x = ((pixel_x - self.x_offset) / self.pixel_per_cell) as usize;
        let y = ((pixel_y - self.y_offset) / self.pixel_per_cell) as usize;
        let n = self.carpet.get_n();
        let n2 = self.carpet.get_n2();

<<<<<<< HEAD
        let mut sudoku_i = n_sudokus;
        for i in 0..n_sudokus {
            if x < i * (n2 - n) + n2
                && x >= i * (n2 - n)
                && y < (n_sudokus - i - 1) * (n2 - n) + n2
                && y >= (n_sudokus - i - 1) * (n2 - n)
            {
                sudoku_i = i;
            }
=======
        if pixel_x < self.x_offset
            || pixel_x > self.x_offset + self.grid_size
            || pixel_y < self.y_offset
            || pixel_y > self.y_offset + self.grid_size
        {
            return None;
>>>>>>> 6e78630c
        }

        match self.carpet.get_pattern() {
            CarpetPattern::Simple => Some((0, x, y)),
            CarpetPattern::Double | CarpetPattern::Diagonal(_) => {
                let n_sudokus = self.carpet.get_n_sudokus();

                let max_n = n2 + (n_sudokus - 1) * n * (n - 1);
                for i in 0..n_sudokus {
                    let min_x = i * n * (n - 1);
                    let max_x = min_x + n2;
                    let max_y = max_n - min_x;
                    let min_y = max_y - n2;
                    if x >= min_x && x < max_x && y >= min_y && y < max_y {
                        return Some((i, x - min_x, y - min_y));
                    }
                }
                None
            }
            CarpetPattern::Samurai => {
                if x < n2 {
                    if y < n2 {
                        Some((1, x, y))
                    } else if y >= n2 + n {
                        Some((3, x, y - n2 - n))
                    } else if x >= n * (n - 1) {
                        Some((0, x - n * (n - 1), y - n * (n - 1)))
                    } else {
                        None
                    }
                } else if x < n2 + n {
                    if y >= n * (n - 1) && y < n2 + n * (n - 1) {
                        Some((0, x - n * (n - 1), y - n * (n - 1)))
                    } else {
                        None
                    }
                } else if y < n2 {
                    Some((2, x - n2 - n, y))
                } else if y >= n2 + n {
                    Some((4, x - n2 - n, y - n2 - n))
                } else if x < n2 + n * (n - 1) {
                    Some((0, x - n * (n - 1), y - n * (n - 1)))
                } else {
                    None
                }
            }
        }
    }

    // ==========================================

    // ================= UPDATE =================

    // ==========================================

    pub fn update_scale(&mut self) {
        let n2 = self.carpet.get_n2();
        let n = self.carpet.get_n();

        let ratio = screen_width() / screen_height();
        let ratio_voulu = 411.0 / 245.0;
        if ratio <= ratio_voulu {
            self.scale_factor = screen_width() / self.max_width;
        } else {
            self.scale_factor = screen_height() / self.max_height;
        }

        self.grid_size = 900.0 * self.scale_factor;
<<<<<<< HEAD
        //self.pixel_per_cell = self.grid_size / self.sudoku.get_n2() as f32;
        self.pixel_per_cell = self.grid_size
            / (((self.carpet.get_n2() - self.carpet.get_n()) as f32) * 3.0
                + (self.carpet.get_n() as f32));
=======

        // DIAG //
        if self.carpet.get_pattern() == CarpetPattern::Diagonal(self.carpet.get_n_sudokus()) {
            self.pixel_per_cell = self.grid_size
                / (((n2 - n) as f32) * self.carpet.get_n_sudokus() as f32 + (n as f32));
        }

        // SAMURAI //
        if self.carpet.get_pattern() == CarpetPattern::Samurai {
            self.pixel_per_cell = self.grid_size / (n2 * 3 - 2 * n) as f32;
        }

>>>>>>> 6e78630c
        self.x_offset = 250.0 * self.scale_factor;
        self.y_offset = 150.0 * self.scale_factor;
    }

    pub fn update_selected_buttons(&mut self) {
        if let Some((sudoku_i, x, y)) = self.selected_cell {
            if self.carpet.get_cell_value(sudoku_i, x, y) != 0 {
                for i in 1..=self.carpet.get_n2() {
                    for button in self.button_list.iter_mut() {
                        if button.text == i.to_string() {
                            button.set_clicked(false);
                            button.set_clickable(false);
                        }
                    }
                }
            } else {
                for i in 1..=self.carpet.get_n2() {
                    for button in self.button_list.iter_mut() {
                        if button.text == i.to_string() {
                            button.set_clicked(false);
                            button.set_clickable(true);
                        }
                    }
                }
                if self.mode.eq("Play") {
                    for i in self.player_pboard[sudoku_i][y][x].clone() {
                        for button in self.button_list.iter_mut() {
                            if button.text == i.to_string() {
                                button.set_clicked(true);
                            }
                        }
                    }
                } else {
                    for i in self.carpet.get_cell_possibilities(sudoku_i, x, y).clone() {
                        for button in self.button_list.iter_mut() {
                            if button.text == i.to_string() {
                                button.set_clicked(true);
                            }
                        }
                    }
                }
            }
        } else {
            for i in 1..=self.carpet.get_n2() {
                for button in self.button_list.iter_mut() {
                    if button.text == i.to_string() {
                        button.set_clicked(false);
                        button.set_clickable(true);
                    }
                }
            }
        }
    }

    pub fn process_keyboard(&mut self, last_key_pressed: KeyCode) {
        match last_key_pressed {
            KeyCode::Kp1 => {
                if let Some(action) = self.actions_boutons.get("1").cloned() {
                    action(self);
                }
            }
            KeyCode::Kp2 => {
                if let Some(action) = self.actions_boutons.get("2").cloned() {
                    action(self);
                }
            }
            KeyCode::Kp3 => {
                if let Some(action) = self.actions_boutons.get("3").cloned() {
                    action(self);
                }
            }
            KeyCode::Kp4 => {
                if let Some(action) = self.actions_boutons.get("4").cloned() {
                    action(self);
                }
            }
            KeyCode::Kp5 => {
                if let Some(action) = self.actions_boutons.get("5").cloned() {
                    action(self);
                }
            }
            KeyCode::Kp6 => {
                if let Some(action) = self.actions_boutons.get("6").cloned() {
                    action(self);
                }
            }
            KeyCode::Kp7 => {
                if let Some(action) = self.actions_boutons.get("7").cloned() {
                    action(self);
                }
            }
            KeyCode::Kp8 => {
                if let Some(action) = self.actions_boutons.get("8").cloned() {
                    action(self);
                }
            }
            KeyCode::Kp9 => {
                if let Some(action) = self.actions_boutons.get("9").cloned() {
                    action(self);
                }
            }
            KeyCode::N => {
                if let Some(action) = self.actions_boutons.get("Note").cloned() {
                    action(self);
                }
            }
            KeyCode::F => {
                if let Some(action) = self.actions_boutons.get("Fill Notes").cloned() {
                    action(self);
                }
            }
            KeyCode::U => {
                if let Some(action) = self.actions_boutons.get("Undo").cloned() {
                    action(self);
                }
            }
            KeyCode::Escape => {
                self.selected_cell = None;
            }
            KeyCode::A => {
                if let Some(action) = self.actions_boutons.get("Analyse").cloned() {
                    action(self);
                }
            }
            KeyCode::P => {
                if let Some(action) = self.actions_boutons.get("Play").cloned() {
                    action(self);
                }
            }
            KeyCode::S => {
                if let Some(action) = self.actions_boutons.get("Solve").cloned() {
                    action(self);
                }
            }
            KeyCode::Up | KeyCode::Down | KeyCode::Left | KeyCode::Right => {
                if let Some((sudoku_i, x1, y1)) = &mut self.selected_cell {
                    let n2 = self.carpet.get_n2();
                    let twin_cells = self.carpet.get_twin_cells(*sudoku_i, *x1, *y1);
                    if twin_cells.len() == 1 {
                        let mut modified = false;
                        match last_key_pressed {
                            KeyCode::Up => {
                                if *y1 > 0 {
                                    *y1 -= 1;
                                    modified = true;
                                }
                            }
                            KeyCode::Down => {
                                if *y1 < n2 - 1 {
                                    *y1 += 1;
                                    modified = true;
                                }
                            }
                            KeyCode::Left => {
                                if *x1 > 0 {
                                    *x1 -= 1;
                                    modified = true;
                                }
                            }
                            KeyCode::Right => {
                                if *x1 < n2 - 1 {
                                    *x1 += 1;
                                    modified = true;
                                }
                            }
                            _ => (),
                        };
                        if modified {
                            return;
                        }

                        let direction = match last_key_pressed {
                            KeyCode::Up => KeyCode::Down,
                            KeyCode::Down => KeyCode::Up,
                            KeyCode::Left => KeyCode::Right,
                            KeyCode::Right => KeyCode::Left,
                            _ => panic!(),
                        };

                        modified = true;
                        while modified {
                            modified = false;
                            for (new_sudoku_i, new_x, new_y) in
                                self.carpet.get_twin_cells(*sudoku_i, *x1, *y1)
                            {
                                match direction {
                                    KeyCode::Up => {
                                        if new_y == 0 {
                                            continue;
                                        }
                                        (*sudoku_i, *x1, *y1) = (new_sudoku_i, new_x, new_y - 1);
                                        modified = true;
                                    }
                                    KeyCode::Down => {
                                        if new_y >= n2 - 1 {
                                            continue;
                                        }
                                        (*sudoku_i, *x1, *y1) = (new_sudoku_i, new_x, new_y + 1);
                                        modified = true;
                                    }
                                    KeyCode::Left => {
                                        if new_x == 0 {
                                            continue;
                                        }
                                        (*sudoku_i, *x1, *y1) = (new_sudoku_i, new_x - 1, new_y);
                                        modified = true;
                                    }
                                    KeyCode::Right => {
                                        if new_x >= n2 - 1 {
                                            continue;
                                        }
                                        (*sudoku_i, *x1, *y1) = (new_sudoku_i, new_x + 1, new_y);
                                        modified = true;
                                    }
                                    _ => (),
                                }
                            }
                        }
                    } else {
                        for (new_sudoku_i, new_x, new_y) in twin_cells {
                            match last_key_pressed {
                                KeyCode::Up => {
                                    if new_y == 0 {
                                        continue;
                                    }
                                    (*sudoku_i, *x1, *y1) = (new_sudoku_i, new_x, new_y - 1);
                                }
                                KeyCode::Down => {
                                    if new_y >= n2 - 1 {
                                        continue;
                                    }
                                    (*sudoku_i, *x1, *y1) = (new_sudoku_i, new_x, new_y + 1);
                                }
                                KeyCode::Left => {
                                    if new_x == 0 {
                                        continue;
                                    }
                                    (*sudoku_i, *x1, *y1) = (new_sudoku_i, new_x - 1, new_y);
                                }
                                KeyCode::Right => {
                                    if new_x >= n2 - 1 {
                                        continue;
                                    }
                                    (*sudoku_i, *x1, *y1) = (new_sudoku_i, new_x + 1, new_y);
                                }
                                _ => (),
                            }
                        }
                    }
                }
            }
            _ => (),
        }
    }

    pub async fn run(&mut self, font: Font) {
        self.update_scale();
        self.update_selected_buttons();

        // BACKGROUND DRAWING
        clear_background(Color::from_hex(0xffffff));
        if self.carpet.is_filled() {
            let bg_width = self.max_width;
            let bg_height =
                self.background_victoire.height() * (bg_width / self.background_victoire.width());
            draw_texture_ex(
                &self.background_victoire,
                0.0,
                0.0,
                WHITE,
                DrawTextureParams {
                    dest_size: Some(vec2(bg_width, bg_height)),
                    ..Default::default()
                },
            );
        } else if self.lifes == 0 {
            let bg_width = self.max_width;
            let bg_height =
                self.background_defaite.height() * (bg_width / self.background_defaite.width());
            draw_texture_ex(
                &self.background_defaite,
                0.0,
                0.0,
                WHITE,
                DrawTextureParams {
                    dest_size: Some(vec2(bg_width, bg_height)),
                    ..Default::default()
                },
            );
        }

<<<<<<< HEAD
        let sudoku_x = mouse_x - self.x_offset;
        let sudoku_y = mouse_y - self.y_offset;
        if sudoku_x < self.grid_size
            && sudoku_x > 0.0
            && sudoku_y < self.grid_size
            && sudoku_y > 0.0
        {
            if is_mouse_button_pressed(MouseButton::Left) {
                self.diag_click(x, y);
=======
        // CARPET DRAWING
        match self.carpet.get_pattern() {
            CarpetPattern::Diagonal(_) => {
                self.draw_diag_sudoku(font.clone()).await;
            }
            CarpetPattern::Samurai => {
                self.draw_samurai_sudoku(font.clone()).await;
>>>>>>> 6e78630c
            }
            CarpetPattern::Simple => {
                self.draw_simple_sudoku(font.clone(), 0, 0, 0).await;
            }
            _ => (),
        }

        // MOUSE LOGIC
        let (mouse_x, mouse_y) = (mouse_position().0, mouse_position().1);
        let is_mouse_pressed = is_mouse_button_pressed(MouseButton::Left);
        match self.get_cell_from_pixel((mouse_x, mouse_y)) {
            Some(cell) => {
                if is_mouse_pressed {
                    if self.selected_cell != Some(cell) {
                        self.selected_cell = Some(cell);
                    } else {
                        self.selected_cell = None;
                    }
                } else {
                    self.hovered_cell = Some(cell);
                }
            }
            None => {
                if is_mouse_pressed {
                    self.selected_cell = None;
                }
                self.hovered_cell = None;
            }
        }

        let mut action = None;
        for bouton in self.button_list.iter_mut() {
            if bouton.text.contains("Lifes: ") {
                bouton.text = format!("Lifes: {}", self.lifes);
            }
            if bouton.text == "Undo" {
                if self.player_pboard_history.is_empty() {
                    bouton.set_clickable(false);
                } else {
                    bouton.set_clickable(true);
                }
            }
            bouton.set_scale_factor(self.scale_factor);
            if !bouton.enabled() {
                continue;
            }
            if self.actions_boutons.contains_key(&bouton.text)
                && mouse_x > bouton.x()
                && mouse_x < bouton.x() + bouton.width()
                && mouse_y > bouton.y()
                && mouse_y < bouton.y() + bouton.height()
            {
                if is_mouse_button_pressed(MouseButton::Left) && bouton.clickable {
                    action = Some(Rc::clone(self.actions_boutons.get(&bouton.text).unwrap()));
                }
                bouton.set_hover(true);
            } else {
                bouton.set_hover(false);
            }
            bouton.draw(self.font.clone()).await;
        }
        if let Some(action) = action {
            action(self);
        }

<<<<<<< HEAD
        if let Some((_sudoku_i, x1, y1)) = &mut self.selected_cell {
            match get_last_key_pressed() {
                Some(KeyCode::Up) => {
                    *y1 = if *y1 == 0 {
                        self.carpet.get_n2() - 1
                    } else {
                        *y1 - 1
                    };
                }
                Some(KeyCode::Down) => {
                    *y1 = (*y1 + 1) % self.carpet.get_n2();
                }
                Some(KeyCode::Left) => {
                    *x1 = if *x1 == 0 {
                        self.carpet.get_n2() - 1
                    } else {
                        *x1 - 1
                    };
                }
                Some(KeyCode::Right) => {
                    *x1 = (*x1 + 1) % self.carpet.get_n2();
                }
                Some(KeyCode::Kp1) => {
                    if let Some(action) = self.actions_boutons.get("1").cloned() {
                        action(self);
                    }
                }
                Some(KeyCode::Kp2) => {
                    if let Some(action) = self.actions_boutons.get("2").cloned() {
                        action(self);
                    }
                }
                Some(KeyCode::Kp3) => {
                    if let Some(action) = self.actions_boutons.get("3").cloned() {
                        action(self);
                    }
                }
                Some(KeyCode::Kp4) => {
                    if let Some(action) = self.actions_boutons.get("4").cloned() {
                        action(self);
                    }
                }
                Some(KeyCode::Kp5) => {
                    if let Some(action) = self.actions_boutons.get("5").cloned() {
                        action(self);
                    }
                }
                Some(KeyCode::Kp6) => {
                    if let Some(action) = self.actions_boutons.get("6").cloned() {
                        action(self);
                    }
                }
                Some(KeyCode::Kp7) => {
                    if let Some(action) = self.actions_boutons.get("7").cloned() {
                        action(self);
                    }
                }
                Some(KeyCode::Kp8) => {
                    if let Some(action) = self.actions_boutons.get("8").cloned() {
                        action(self);
                    }
                }
                Some(KeyCode::Kp9) => {
                    if let Some(action) = self.actions_boutons.get("9").cloned() {
                        action(self);
                    }
                }
                _ => (),
            }
=======
        // KEYBOARD LOGIC
        if let Some(last_key_pressed) = get_last_key_pressed() {
            self.process_keyboard(last_key_pressed);
>>>>>>> 6e78630c
        }

        if let Some((sudoku_i, x, y)) = self.selected_cell {
            draw_text_ex(
                &format!("Debug: sudoku_i: {}, x1: {}, y1: {}", sudoku_i, x, y),
                10.0,
                20.0,
                TextParams {
                    font: Some(&font),
                    font_size: 20,
                    color: Color::from_hex(0x000000),
                    ..Default::default()
                },
            );
        }
    }
}<|MERGE_RESOLUTION|>--- conflicted
+++ resolved
@@ -1,9 +1,6 @@
 use crate::carpet_sudoku::{CarpetPattern, CarpetSudoku};
-<<<<<<< HEAD
-=======
 #[cfg(feature = "database")]
 use crate::database::Database;
->>>>>>> 6e78630c
 use crate::simple_sudoku::{Coords, SudokuDifficulty, SudokuGroups::*};
 
 use super::{Button, ButtonFunction, SudokuDisplay};
@@ -138,11 +135,7 @@
         actions_boutons.insert(
             "Create".to_string(),
             Rc::new(Box::new(move |sudoku_display| {
-<<<<<<< HEAD
-                sudoku_display.new_game(CarpetPattern::Diagonal(3), difficulty, false);
-=======
                 sudoku_display.new_game(sudoku_display.carpet.get_pattern(), difficulty, false);
->>>>>>> 6e78630c
             })),
         );
 
@@ -161,11 +154,7 @@
         actions_boutons.insert(
             "Browse".to_string(),
             Rc::new(Box::new(move |sudoku_display| {
-<<<<<<< HEAD
-                sudoku_display.new_game(CarpetPattern::Diagonal(3), difficulty, true);
-=======
                 sudoku_display.new_game(sudoku_display.carpet.get_pattern(), difficulty, true);
->>>>>>> 6e78630c
             })),
         );
 
@@ -235,13 +224,9 @@
         );
         actions_boutons.insert(
             button_note_fill.text.to_string(),
-<<<<<<< HEAD
-            Rc::new(Box::new(SudokuDisplay::fill_notes_btn)),
-=======
             Rc::new(Box::new(|sudoku_display| {
                 sudoku_display.fill_notes_btn(true);
             })),
->>>>>>> 6e78630c
         );
         button_list.push(button_note_fill);
 
@@ -282,11 +267,7 @@
                 actions_boutons.insert(
                     value1.to_string(),
                     Rc::new(Box::new(move |sudoku_display| {
-<<<<<<< HEAD
-                        sudoku_display.value_btn((x, y));
-=======
                         sudoku_display.value_btn(button_id, (x, y));
->>>>>>> 6e78630c
                     })),
                 );
 
@@ -356,7 +337,7 @@
     }
 
     #[cfg(feature = "database")]
-    pub fn set_db(&mut self, database: Option<crate::database::Database>) {
+    pub fn set_db(&mut self, database: Option<Database>) {
         for button in self.button_list.iter_mut() {
             if button.text.eq("Browse") && button.clickable != database.is_some() {
                 button.set_clickable(database.is_some());
@@ -592,18 +573,6 @@
             } else if !self.note {
                 if self.correction_board[sudoku_i][y1][x1] == value {
                     self.player_pboard_history.clear();
-<<<<<<< HEAD
-                    info!("Bonne réponse !");
-                    self.carpet.set_value(sudoku_i, x1, y1, value).unwrap();
-                    self.player_pboard[y1][x1].clear();
-
-                    for (x, y) in self.carpet.get_cell_group(sudoku_i, x1, y1, All) {
-                        if self.carpet.get_cell_value(sudoku_i, x, y) == 0 {
-                            self.player_pboard[sudoku_i][y][x].remove(&value);
-                            self.carpet
-                                .get_cell_possibilities_mut(sudoku_i, x, y)
-                                .remove(&value);
-=======
                     if let Err(err) = self.carpet.set_value(sudoku_i, x1, y1, value) {
                         eprintln!("Error setting value: {err}");
                     }
@@ -617,7 +586,6 @@
                     {
                         if self.carpet.get_cell_value(sudoku_id, x, y) == 0 {
                             self.player_pboard[sudoku_id][y][x].remove(&value);
->>>>>>> 6e78630c
                         }
                     }
                 } else {
@@ -890,27 +858,6 @@
         let n = self.carpet.get_n();
         let n2 = self.carpet.get_n2();
         let n_sudokus = self.carpet.get_n_sudokus();
-<<<<<<< HEAD
-        if let Some((sudoku_i, x1, y1)) = self.selected_cell {
-            if (x, y)
-                == (
-                    x1 + sudoku_i * (n2 - n),
-                    y1 + (n_sudokus - sudoku_i - 1) * (n2 - n),
-                )
-            {
-                self.selected_cell = None;
-                return;
-            }
-        }
-        let mut sudoku_i = n_sudokus;
-        for i in 0..n_sudokus {
-            if x < i * (n2 - n) + n2
-                && x >= i * (n2 - n)
-                && y < (n_sudokus - i - 1) * (n2 - n) + n2
-                && y >= (n_sudokus - i - 1) * (n2 - n)
-            {
-                sudoku_i = i;
-=======
         if let Some((sudoku_i, _, _)) = self.selected_cell {
             for i in 0..n_sudokus {
                 if i == sudoku_i {
@@ -931,7 +878,6 @@
                 let x1 = i * (n2 - n);
                 let y1 = (n_sudokus - i - 1) * (n2 - n);
                 self.draw_simple_sudoku(font.clone(), i, x1, y1).await;
->>>>>>> 6e78630c
             }
         }
     }
@@ -945,24 +891,12 @@
         let n = self.carpet.get_n();
         let n2 = self.carpet.get_n2();
 
-<<<<<<< HEAD
-        let mut sudoku_i = n_sudokus;
-        for i in 0..n_sudokus {
-            if x < i * (n2 - n) + n2
-                && x >= i * (n2 - n)
-                && y < (n_sudokus - i - 1) * (n2 - n) + n2
-                && y >= (n_sudokus - i - 1) * (n2 - n)
-            {
-                sudoku_i = i;
-            }
-=======
         if pixel_x < self.x_offset
             || pixel_x > self.x_offset + self.grid_size
             || pixel_y < self.y_offset
             || pixel_y > self.y_offset + self.grid_size
         {
             return None;
->>>>>>> 6e78630c
         }
 
         match self.carpet.get_pattern() {
@@ -1009,6 +943,9 @@
                     None
                 }
             }
+            CarpetPattern::Carpet(_) => {
+                todo!()
+            }
         }
     }
 
@@ -1031,25 +968,17 @@
         }
 
         self.grid_size = 900.0 * self.scale_factor;
-<<<<<<< HEAD
-        //self.pixel_per_cell = self.grid_size / self.sudoku.get_n2() as f32;
-        self.pixel_per_cell = self.grid_size
-            / (((self.carpet.get_n2() - self.carpet.get_n()) as f32) * 3.0
-                + (self.carpet.get_n() as f32));
-=======
-
-        // DIAG //
-        if self.carpet.get_pattern() == CarpetPattern::Diagonal(self.carpet.get_n_sudokus()) {
-            self.pixel_per_cell = self.grid_size
-                / (((n2 - n) as f32) * self.carpet.get_n_sudokus() as f32 + (n as f32));
-        }
-
-        // SAMURAI //
-        if self.carpet.get_pattern() == CarpetPattern::Samurai {
-            self.pixel_per_cell = self.grid_size / (n2 * 3 - 2 * n) as f32;
-        }
-
->>>>>>> 6e78630c
+        let n_sudokus = self.carpet.get_n_sudokus();
+
+        self.pixel_per_cell = match self.carpet.get_pattern() {
+            CarpetPattern::Simple => self.grid_size / n2 as f32,
+            CarpetPattern::Samurai => self.grid_size / (n2 * 3 - 2 * n) as f32,
+            CarpetPattern::Double | CarpetPattern::Diagonal(_) => {
+                self.grid_size / (((n2 - n) as f32) * n_sudokus as f32 + (n as f32))
+            }
+            CarpetPattern::Carpet(_) => self.grid_size / (n2 * n_sudokus) as f32,
+        };
+
         self.x_offset = 250.0 * self.scale_factor;
         self.y_offset = 150.0 * self.scale_factor;
     }
@@ -1341,30 +1270,18 @@
             );
         }
 
-<<<<<<< HEAD
-        let sudoku_x = mouse_x - self.x_offset;
-        let sudoku_y = mouse_y - self.y_offset;
-        if sudoku_x < self.grid_size
-            && sudoku_x > 0.0
-            && sudoku_y < self.grid_size
-            && sudoku_y > 0.0
-        {
-            if is_mouse_button_pressed(MouseButton::Left) {
-                self.diag_click(x, y);
-=======
         // CARPET DRAWING
         match self.carpet.get_pattern() {
-            CarpetPattern::Diagonal(_) => {
-                self.draw_diag_sudoku(font.clone()).await;
+            CarpetPattern::Simple => {
+                self.draw_simple_sudoku(font.clone(), 0, 0, 0).await;
             }
             CarpetPattern::Samurai => {
                 self.draw_samurai_sudoku(font.clone()).await;
->>>>>>> 6e78630c
-            }
-            CarpetPattern::Simple => {
-                self.draw_simple_sudoku(font.clone(), 0, 0, 0).await;
-            }
-            _ => (),
+            }
+            CarpetPattern::Double | CarpetPattern::Diagonal(_) => {
+                self.draw_diag_sudoku(font.clone()).await;
+            }
+            CarpetPattern::Carpet(_) => todo!(),
         }
 
         // MOUSE LOGIC
@@ -1425,81 +1342,9 @@
             action(self);
         }
 
-<<<<<<< HEAD
-        if let Some((_sudoku_i, x1, y1)) = &mut self.selected_cell {
-            match get_last_key_pressed() {
-                Some(KeyCode::Up) => {
-                    *y1 = if *y1 == 0 {
-                        self.carpet.get_n2() - 1
-                    } else {
-                        *y1 - 1
-                    };
-                }
-                Some(KeyCode::Down) => {
-                    *y1 = (*y1 + 1) % self.carpet.get_n2();
-                }
-                Some(KeyCode::Left) => {
-                    *x1 = if *x1 == 0 {
-                        self.carpet.get_n2() - 1
-                    } else {
-                        *x1 - 1
-                    };
-                }
-                Some(KeyCode::Right) => {
-                    *x1 = (*x1 + 1) % self.carpet.get_n2();
-                }
-                Some(KeyCode::Kp1) => {
-                    if let Some(action) = self.actions_boutons.get("1").cloned() {
-                        action(self);
-                    }
-                }
-                Some(KeyCode::Kp2) => {
-                    if let Some(action) = self.actions_boutons.get("2").cloned() {
-                        action(self);
-                    }
-                }
-                Some(KeyCode::Kp3) => {
-                    if let Some(action) = self.actions_boutons.get("3").cloned() {
-                        action(self);
-                    }
-                }
-                Some(KeyCode::Kp4) => {
-                    if let Some(action) = self.actions_boutons.get("4").cloned() {
-                        action(self);
-                    }
-                }
-                Some(KeyCode::Kp5) => {
-                    if let Some(action) = self.actions_boutons.get("5").cloned() {
-                        action(self);
-                    }
-                }
-                Some(KeyCode::Kp6) => {
-                    if let Some(action) = self.actions_boutons.get("6").cloned() {
-                        action(self);
-                    }
-                }
-                Some(KeyCode::Kp7) => {
-                    if let Some(action) = self.actions_boutons.get("7").cloned() {
-                        action(self);
-                    }
-                }
-                Some(KeyCode::Kp8) => {
-                    if let Some(action) = self.actions_boutons.get("8").cloned() {
-                        action(self);
-                    }
-                }
-                Some(KeyCode::Kp9) => {
-                    if let Some(action) = self.actions_boutons.get("9").cloned() {
-                        action(self);
-                    }
-                }
-                _ => (),
-            }
-=======
         // KEYBOARD LOGIC
         if let Some(last_key_pressed) = get_last_key_pressed() {
             self.process_keyboard(last_key_pressed);
->>>>>>> 6e78630c
         }
 
         if let Some((sudoku_i, x, y)) = self.selected_cell {
