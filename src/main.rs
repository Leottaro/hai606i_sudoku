#![allow(dead_code)] // no warning due to unused code

#[cfg(feature = "database")]
use std::{ sync::mpsc, thread::{ self, sleep }, time::Duration };

#[cfg(feature = "database")]
use hai606i_sudoku::database::Database;

use hai606i_sudoku::{ carpet_sudoku::{ CarpetPattern, CarpetSudoku }, display::SudokuDisplay };

fn main() {
    // env_logger::Builder::from_env(Env::default().default_filter_or("debug")).init();
    let mut database = Database::connect().unwrap();

    let carpet1 = CarpetSudoku::generate_full(3, CarpetPattern::Double);
    let (db_carpet, db_carpet_sudokus) = carpet1.db_to_filled().unwrap();
    let (db_sudokus, db_sudokus_squares): (Vec<_>, Vec<_>) = carpet1
        .db_sudokus_to_filled()
        .into_iter()
        .unzip();
    let carpet2 = CarpetSudoku::db_from_filled(
        db_carpet.clone(),
        db_carpet_sudokus.clone(),
        db_sudokus.clone()
    );

    if carpet1.ne(&carpet2) {
        panic!("carpet 1 != carpet2: \nCARPET 1\n{carpet1}\nCARPET 2\n{carpet2}");
    }

    database
        .insert_multiple_canonical_sudokus(
            db_sudokus,
            db_sudokus_squares.into_iter().flatten().collect::<Vec<_>>()
        )
        .unwrap();
    database.insert_canonical_carpet(db_carpet, db_carpet_sudokus).unwrap();

    let carpet3 = database
        .get_random_canonical_carpet(carpet1.get_n() as i16, CarpetPattern::Double.to_db())
        .unwrap();

<<<<<<< HEAD
    if carpet1.ne(&carpet3) {
        panic!("carpet 1 != carpet3: \nCARPET 1\n{carpet1}\nCARPET 3\n{carpet3}");
=======
    let carpet = CarpetSudoku::new(3, CarpetPattern::Diagonal(3));
    let mut sudoku_display = SudokuDisplay::new(carpet, font.clone()).await;

    #[cfg(feature = "database")]
    let (tx, rx) = mpsc::channel::<Option<Database>>();
    #[cfg(feature = "database")]
    thread::spawn(move || loop {
        let _ = tx.send(Database::connect());
        sleep(Duration::from_secs(5));
    });

	for i in 1..=3 {
		CarpetSudoku::new_carpet(i, i);
	}

    loop {
        #[cfg(feature = "database")]
        if let Ok(db) = rx.try_recv() {
            sudoku_display.set_db(db);
        }
        sudoku_display.run(font.clone()).await;
        next_frame().await;
>>>>>>> 29bcea09
    }
}<|MERGE_RESOLUTION|>--- conflicted
+++ resolved
@@ -1,31 +1,34 @@
 #![allow(dead_code)] // no warning due to unused code
-
-#[cfg(feature = "database")]
-use std::{ sync::mpsc, thread::{ self, sleep }, time::Duration };
 
 #[cfg(feature = "database")]
 use hai606i_sudoku::database::Database;
 
-use hai606i_sudoku::{ carpet_sudoku::{ CarpetPattern, CarpetSudoku }, display::SudokuDisplay };
+use hai606i_sudoku::carpet_sudoku::{ CarpetPattern, CarpetSudoku };
 
 fn main() {
     // env_logger::Builder::from_env(Env::default().default_filter_or("debug")).init();
     let mut database = Database::connect().unwrap();
+    println!("connecté");
 
     let carpet1 = CarpetSudoku::generate_full(3, CarpetPattern::Double);
+    println!("carpet1 généré: \n{carpet1}");
+
     let (db_carpet, db_carpet_sudokus) = carpet1.db_to_filled().unwrap();
     let (db_sudokus, db_sudokus_squares): (Vec<_>, Vec<_>) = carpet1
         .db_sudokus_to_filled()
         .into_iter()
         .unzip();
+    println!("carpet1 database généré");
+
     let carpet2 = CarpetSudoku::db_from_filled(
         db_carpet.clone(),
         db_carpet_sudokus.clone(),
         db_sudokus.clone()
     );
+    println!("carpet2 reconstruit: \n{carpet2}");
 
     if carpet1.ne(&carpet2) {
-        panic!("carpet 1 != carpet2: \nCARPET 1\n{carpet1}\nCARPET 2\n{carpet2}");
+        panic!("carpet 1 != carpet2");
     }
 
     database
@@ -34,38 +37,17 @@
             db_sudokus_squares.into_iter().flatten().collect::<Vec<_>>()
         )
         .unwrap();
+    println!("carpet sudokus inserés");
+
     database.insert_canonical_carpet(db_carpet, db_carpet_sudokus).unwrap();
+    println!("carpet inseré");
 
     let carpet3 = database
         .get_random_canonical_carpet(carpet1.get_n() as i16, CarpetPattern::Double.to_db())
         .unwrap();
+    println!("carpet3 reconstruit: \n{carpet3}");
 
-<<<<<<< HEAD
     if carpet1.ne(&carpet3) {
-        panic!("carpet 1 != carpet3: \nCARPET 1\n{carpet1}\nCARPET 3\n{carpet3}");
-=======
-    let carpet = CarpetSudoku::new(3, CarpetPattern::Diagonal(3));
-    let mut sudoku_display = SudokuDisplay::new(carpet, font.clone()).await;
-
-    #[cfg(feature = "database")]
-    let (tx, rx) = mpsc::channel::<Option<Database>>();
-    #[cfg(feature = "database")]
-    thread::spawn(move || loop {
-        let _ = tx.send(Database::connect());
-        sleep(Duration::from_secs(5));
-    });
-
-	for i in 1..=3 {
-		CarpetSudoku::new_carpet(i, i);
-	}
-
-    loop {
-        #[cfg(feature = "database")]
-        if let Ok(db) = rx.try_recv() {
-            sudoku_display.set_db(db);
-        }
-        sudoku_display.run(font.clone()).await;
-        next_frame().await;
->>>>>>> 29bcea09
+        panic!("carpet 1 != carpet3");
     }
 }