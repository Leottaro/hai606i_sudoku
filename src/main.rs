#![allow(dead_code)] // no warning due to unused code

<<<<<<< HEAD
// use hai606i_sudoku::database::Database;
use hai606i_sudoku::carpet_sudoku::{CarpetPattern, CarpetSudoku};

fn main() {
    // let mut database = Database::connect().unwrap();
    // println!("connecté");

    for pattern in CarpetPattern::iter() {
        println!("\n\n\n\n\nPATTERN: {pattern}");
        let carpet1 = CarpetSudoku::generate_full(3, pattern);
        println!("carpet1 généré: \n{carpet1}");
        let (db_carpet, db_carpet_sudokus) = carpet1.db_to_filled().unwrap();
        let (db_sudokus, _db_sudokus_squares): (Vec<_>, Vec<_>) =
            carpet1.db_sudokus_to_filled().into_iter().unzip();
        println!("carpet1 database généré");

        let carpet2 = CarpetSudoku::db_from_filled(
            db_carpet.clone(),
            db_carpet_sudokus.clone(),
            db_sudokus.clone(),
        );
        println!("carpet2 reconstruit: \n{carpet2}");

        if carpet1.ne(&carpet2) {
            panic!("carpet1 != carpet2");
        }
=======
#[cfg(feature = "database")]
use std::{
    sync::mpsc,
    thread::{self, sleep},
    time::Duration,
};

#[cfg(feature = "database")]
use hai606i_sudoku::database::Database;

use hai606i_sudoku::{
    carpet_sudoku::{CarpetPattern, CarpetSudoku},
    display::SudokuDisplay,
};
use macroquad::prelude::*;

fn window_conf() -> Conf {
    Conf {
        window_title: "Sudoku".to_owned(),
        window_width: 1920,
        window_height: 1080,
        ..Default::default()
    }
}

#[macroquad::main(window_conf)]
async fn main() {
    // env_logger::Builder::from_env(Env::default().default_filter_or("debug")).init();
    let font = load_ttf_font("./res/font/RobotoMono-Thin.ttf")
        .await
        .unwrap();

    let carpet = CarpetSudoku::new(3, CarpetPattern::Samurai);
    let mut sudoku_display = SudokuDisplay::new(carpet, font.clone()).await;

    #[cfg(feature = "database")]
    let (tx, rx) = mpsc::channel::<Option<Database>>();
    #[cfg(feature = "database")]
    thread::spawn(move || loop {
        let _ = tx.send(Database::connect());
        sleep(Duration::from_secs(5));
    });
>>>>>>> 6e78630c

        // database
        //     .insert_multiple_canonical_sudokus(
        //         db_sudokus,
        //         db_sudokus_squares.into_iter().flatten().collect::<Vec<_>>()
        //     )
        //     .unwrap();
        // println!("carpet sudokus inserés");

        // database.insert_canonical_carpet(db_carpet, db_carpet_sudokus).unwrap();
        // println!("carpet inseré");
    }
}<|MERGE_RESOLUTION|>--- conflicted
+++ resolved
@@ -1,33 +1,5 @@
 #![allow(dead_code)] // no warning due to unused code
 
-<<<<<<< HEAD
-// use hai606i_sudoku::database::Database;
-use hai606i_sudoku::carpet_sudoku::{CarpetPattern, CarpetSudoku};
-
-fn main() {
-    // let mut database = Database::connect().unwrap();
-    // println!("connecté");
-
-    for pattern in CarpetPattern::iter() {
-        println!("\n\n\n\n\nPATTERN: {pattern}");
-        let carpet1 = CarpetSudoku::generate_full(3, pattern);
-        println!("carpet1 généré: \n{carpet1}");
-        let (db_carpet, db_carpet_sudokus) = carpet1.db_to_filled().unwrap();
-        let (db_sudokus, _db_sudokus_squares): (Vec<_>, Vec<_>) =
-            carpet1.db_sudokus_to_filled().into_iter().unzip();
-        println!("carpet1 database généré");
-
-        let carpet2 = CarpetSudoku::db_from_filled(
-            db_carpet.clone(),
-            db_carpet_sudokus.clone(),
-            db_sudokus.clone(),
-        );
-        println!("carpet2 reconstruit: \n{carpet2}");
-
-        if carpet1.ne(&carpet2) {
-            panic!("carpet1 != carpet2");
-        }
-=======
 #[cfg(feature = "database")]
 use std::{
     sync::mpsc,
@@ -60,7 +32,7 @@
         .await
         .unwrap();
 
-    let carpet = CarpetSudoku::new(3, CarpetPattern::Samurai);
+    let carpet = CarpetSudoku::new(3, CarpetPattern::Simple);
     let mut sudoku_display = SudokuDisplay::new(carpet, font.clone()).await;
 
     #[cfg(feature = "database")]
@@ -70,17 +42,13 @@
         let _ = tx.send(Database::connect());
         sleep(Duration::from_secs(5));
     });
->>>>>>> 6e78630c
 
-        // database
-        //     .insert_multiple_canonical_sudokus(
-        //         db_sudokus,
-        //         db_sudokus_squares.into_iter().flatten().collect::<Vec<_>>()
-        //     )
-        //     .unwrap();
-        // println!("carpet sudokus inserés");
-
-        // database.insert_canonical_carpet(db_carpet, db_carpet_sudokus).unwrap();
-        // println!("carpet inseré");
+    loop {
+        #[cfg(feature = "database")]
+        if let Ok(db) = rx.try_recv() {
+            sudoku_display.set_db(db);
+        }
+        sudoku_display.run(font.clone()).await;
+        next_frame().await;
     }
 }