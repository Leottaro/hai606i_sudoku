--- conflicted
+++ resolved
@@ -1,27 +1,10 @@
 mod sudoku;
 use macroquad::prelude::*;
+use std::{thread, time};
 use sudoku::{simple_sudoku::Sudoku, simple_sudoku_display::SudokuDisplay};
-use std::{thread, time};
 
 mod tests;
 
-<<<<<<< HEAD
-fn main() {
-    let mut sudoku = Sudoku::parse_file("sudoku-rule-9.txt").unwrap();
-    println!("{}", sudoku);
-    sudoku.display_possibilities();
-    if let Err(((x1, y1), (x2, y2))) = sudoku.is_valid() {
-        println!("Sudoku isn't valid ! \n the cells ({},{}) and ({},{}) contains the same value\nThere must be an error in a rule", x1, y1, x2, y2);
-        return;
-    }
-
-    let rule_solve = sudoku.rule_solve(true);
-    println!("{}", sudoku);
-    match rule_solve {
-		Ok(difficulty) => println!("Sudoku is valid, difficulty : {}", difficulty),
-		Err(((x1, y1), (x2, y2))) => println!("Sudoku isn't valid ! \n the cells ({},{}) and ({},{}) contains the same value\nThere must be an error in a rule", x1, y1, x2, y2),
-	}
-=======
 fn window_conf() -> Conf {
     Conf {
         window_title: "Sudoku".to_owned(),
@@ -39,16 +22,23 @@
     let mut sudoku_display = SudokuDisplay::new(&mut sudoku);
 
     let font = load_ttf_font("./res/font/RobotoMono-Thin.ttf")
-                .await
-                .unwrap();
+        .await
+        .unwrap();
     let temps = time::Duration::from_millis(100);
-    
+
     loop {
-        sudoku_display.rule_solve();
+        match sudoku_display.rule_solve(false) {
+            Ok(0) => {
+                println!("Sudoku solved!");
+            }
+            Ok(_) => (),
+            Err(((x1, y1), (x2, y2))) => {
+                println!("Error: ({}, {}) and ({}, {})", x1, y1, x2, y2);
+            }
+        }
+
         sudoku_display.run(font.clone()).await;
         next_frame().await;
         thread::sleep(temps);
     }
-
->>>>>>> 4168ff1f
 }