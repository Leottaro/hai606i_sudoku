--- conflicted
+++ resolved
@@ -76,7 +76,7 @@
         let clicked_color = Color::from_hex(0xc2ddf8);
         let clicked_hovered_color = Color::from_hex(0x9ac5f8);
         let blocked_color = Color::from_hex(0x818294);
-        
+
         let mut text_color = Color::from_hex(0x000000);
         if !self.clickable {
             text_color = Color::from_hex(0xffffff);
@@ -118,13 +118,8 @@
             text_y,
             TextParams {
                 font: Some(&font),
-<<<<<<< HEAD
                 font_size,
-                color: Color::from_hex(0x000000),
-=======
-                font_size: font_size,
                 color: text_color,
->>>>>>> ac9a0fd1
                 ..Default::default()
             },
         );
