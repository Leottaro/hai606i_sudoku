<<<<<<< HEAD
use super::{Sudoku, SudokuDisplay, SudokuGroups::*};
use macroquad::prelude::*;
use std::{collections::HashSet, ops::Range};
=======
use super::{Button, Sudoku, SudokuDisplay};
use macroquad::prelude::*;
use std::collections::{HashMap, HashSet};
use std::rc::Rc;
>>>>>>> 504d39ac

#[allow(dead_code)] // no warning due to unused functions
impl<'a> SudokuDisplay<'a> {
    pub fn new(sudoku: &'a mut Sudoku, font: Font) -> Self {
        let max_scale = screen_height();
        let scale_factor = 1.0;
        let grid_size = 900.0 * scale_factor;
        let pixel_per_cell = grid_size / sudoku.get_n2() as f32;
        let x_offset = 250.0 * scale_factor;
        let y_offset = 150.0 * scale_factor;
        let bx_offset = 150.0 * scale_factor;
        let solvex_offset = 50.0 * scale_factor;
        let choosey_offset = (y_offset - 100.0) / 2.0;
        let mode = "play".to_string();
        let player_pboard: Vec<Vec<HashSet<usize>>> =
            vec![vec![HashSet::new(); sudoku.get_n2()]; sudoku.get_n2()];
        let note = false;
        let mut button_list: Vec<Button> = Vec::new();
        let mut actions_boutons: HashMap<String, Rc<Box<dyn Fn(&mut SudokuDisplay) -> ()>>> =
            HashMap::new();

        // ================== Buttons ==================
        let choose_sizex = 150.0 * scale_factor;
        let choose_sizey = 100.0 * scale_factor;
        let choose_xpadding = 10.0 * scale_factor;

        let bouton_play = Button::new(
            x_offset + (grid_size - choose_sizex * 2.0 - choose_xpadding) / 2.0,
            y_offset - choosey_offset - choose_sizey,
            choose_sizex,
            choose_sizey,
            true,
            "Play".to_string(),
            true,
            scale_factor,
        );

        actions_boutons.insert(
            bouton_play.text.to_string(),
            Rc::new(Box::new(|sudoku_display| {
                sudoku_display.set_mode("play".to_string());
                for bouton in sudoku_display.button_list.iter_mut() {
                    if bouton.text == "Analyse".to_string() {
                        bouton.set_clicked(false);
                    }
                    if bouton.text == "Play".to_string() {
                        bouton.set_clicked(true);
                    }
                }
                for i in 1..=sudoku_display.sudoku.get_n2() {
                    for button in sudoku_display.button_list.iter_mut() {
                        if button.text == i.to_string() {
                            button.set_enabled(true);
                        }
                    }
                }
                for button in sudoku_display.button_list.iter_mut() {
                    if button.text == "Note".to_string() || button.text == "Undo".to_string() {
                        button.set_enabled(true);
                    }
                }
            })),
        );

        button_list.push(bouton_play);

        let button_analyse: Button = Button::new(
            x_offset
                + (grid_size - choose_sizex * 2.0 - choose_xpadding) / 2.0
                + choose_sizex
                + choose_xpadding,
            y_offset - choosey_offset - choose_sizey,
            choose_sizex,
            choose_sizey,
            true,
            "Analyse".to_string(),
            false,
            scale_factor,
        );

        actions_boutons.insert(
            button_analyse.text.to_string(),
            Rc::new(Box::new(|sudoku_display| {
                sudoku_display.set_mode("Analyse".to_string());
                for bouton in sudoku_display.button_list.iter_mut() {
                    if bouton.text == "Play".to_string() {
                        bouton.set_clicked(false);
                    }
                    if bouton.text == "Analyse".to_string() {
                        bouton.set_clicked(true);
                    }
                }
                for i in 1..=sudoku_display.sudoku.get_n2() {
                    for button in sudoku_display.button_list.iter_mut() {
                        if button.text == i.to_string() {
                            button.set_enabled(false);
                        }
                    }
                }
                for button in sudoku_display.button_list.iter_mut() {
                    if button.text == "Note".to_string() || button.text == "Undo".to_string() {
                        button.set_enabled(false);
                    }
                }
            })),
        );

        button_list.push(button_analyse);

        let solve_sizex = 150.0 * scale_factor;
        let solve_sizey = 100.0 * scale_factor;
        let solve_ypadding = 10.0 * scale_factor;
        let solve1_x = x_offset - solvex_offset - solve_sizex;
        let solve1_y = y_offset + (grid_size - solve_sizey * 2.0 - solve_ypadding) / 2.0;

        let button_solve_once = Button::new(
            solve1_x,
            solve1_y,
            solve_sizex,
            solve_sizey,
            true,
            "Solve once".to_string(),
            false,
            scale_factor,
        );

        actions_boutons.insert(
            button_solve_once.text.to_string(),
            Rc::new(Box::new(|sudoku_display| {
                sudoku_display.solve_once();
            })),
        );

        button_list.push(button_solve_once);

        let solve2_x = x_offset - solvex_offset - solve_sizex;
        let solve2_y = y_offset
            + (grid_size - (solve_sizey) * 2.0 - solve_ypadding) / 2.0
            + solve_sizey
            + solve_ypadding;
        let button_solve = Button::new(
            solve2_x,
            solve2_y,
            solve_sizex,
            solve_sizey,
            true,
            "Solve".to_string(),
            false,
            scale_factor,
        );
        actions_boutons.insert(
            "Solve".to_string(),
            Rc::new(Box::new(|sudoku_display| {
                sudoku_display.solve_once();
            })),
        );

        button_list.push(button_solve);

        let b_size = pixel_per_cell * 3.0 / 2.0;
        let b_padding = 10.0;
        let button_note = Button::new(
            x_offset + grid_size + bx_offset,
            y_offset + (grid_size - (b_size + b_padding) * (sudoku.get_n() as f32)) / 2.0
                - solve_sizey
                - solve_ypadding,
            b_size * 1.5 + b_padding * 0.5,
            solve_sizey,
            true,
            "Note".to_string(),
            false,
            scale_factor,
        );

        actions_boutons.insert(
            button_note.text.to_string(),
            Rc::new(Box::new(|sudoku_display| {
                sudoku_display.note = !sudoku_display.note;
                for bouton in sudoku_display.button_list.iter_mut() {
                    if bouton.text == "Note".to_string() {
                        bouton.set_clicked(!bouton.clicked());
                    }
                }
            })),
        );

        button_list.push(button_note);

        let button_undo = Button::new(
            x_offset + grid_size + bx_offset + 1.5 * b_size + b_padding * 1.5,
            y_offset + (grid_size - (b_size + b_padding) * (sudoku.get_n() as f32)) / 2.0
                - solve_sizey
                - solve_ypadding,
            b_size * 1.5 + b_padding * 0.5,
            solve_sizey,
            true,
            "Undo".to_string(),
            false,
            scale_factor,
        );

        actions_boutons.insert(
            button_undo.text.to_string(),
            Rc::new(Box::new(|sudoku_display| {
                sudoku_display.note = !sudoku_display.note;
                for bouton in sudoku_display.button_list.iter_mut() {
                    if bouton.text == "Note".to_string() {
                        bouton.set_clicked(!bouton.clicked());
                    }
                }
            })),
        );

        button_list.push(button_undo);

        for x in 0..sudoku.get_n() {
            for y in 0..sudoku.get_n() {
                let value1 = y * sudoku.get_n() + x + 1;

                let b_x = x_offset + grid_size + bx_offset + (x as f32) * (b_size + b_padding);
                let b_y = y_offset
                    + (grid_size - (b_size + b_padding) * (sudoku.get_n() as f32)) / 2.0
                    + (y as f32) * (b_size + b_padding);
                let bouton_numero = Button::new(
                    b_x,
                    b_y,
                    b_size,
                    b_size,
                    true,
                    value1.to_string(),
                    false,
                    scale_factor,
                );

                actions_boutons.insert(
                    value1.to_string(),
                    Rc::new(Box::new(move |sudoku_display| {
                        if sudoku_display.selected_cell.is_some() {
                            let (x1, y1) = sudoku_display.selected_cell.unwrap();
                            let value = y * sudoku_display.sudoku.get_n() + x + 1;
                            if sudoku_display.note && sudoku_display.sudoku.get_board()[y1][x1] == 0
                            {
                                for bouton in sudoku_display.button_list.iter_mut() {
                                    if bouton.text == value.to_string() {
                                        
                                        if bouton.clicked == true{
                                            bouton.set_clicked(false);
                                            sudoku_display.player_pboard[y1][x1].remove(&value);
                                        }
                                        else{
                                            bouton.set_clicked(true);
                                            sudoku_display.player_pboard[y1][x1].insert(value);
                                        }
                                    }
                                }
                            } else if !sudoku_display.note {
                                if sudoku_display.sudoku.get_board()[y1][x1] != value {
                                    sudoku_display.sudoku.set_value(x1, y1, value);
                                    for group in Sudoku::get_cell_groups(
                                        sudoku_display.sudoku.get_n(),
                                        x1,
                                        y1,
                                    ) {
                                        for (i, j) in group {
                                            sudoku_display.player_pboard[j][i].remove(&value);
                                        }
                                    }
                                } else {
                                    sudoku_display.sudoku.set_value(x1, y1, 0);
                                }
                                sudoku_display.player_pboard[y1][x1].clear();
                            }
                        }
                    })),
                );

                button_list.push(bouton_numero);
            }
        }
        // =============================================

        // ================== Actions ==================

        // =============================================

        Self {
            sudoku,
            max_scale,
            scale_factor,
            grid_size,
            pixel_per_cell,
            selected_cell: None,
            x_offset,
            y_offset,
            bx_offset,
            solvex_offset,
            mode,
            player_pboard,
            note,
            button_list,
            font,
            actions_boutons,
        }
    }

<<<<<<< HEAD
    pub fn rule_solve(
        &mut self,
        specific_rules: Option<Range<usize>>,
    ) -> Result<usize, ((usize, usize), (usize, usize))> {
        self.sudoku.rule_solve(specific_rules)
    }

    pub fn is_valid(&self) -> Result<(), ((usize, usize), (usize, usize))> {
        self.sudoku.is_valid()
    }

    pub fn is_solved(&self) -> bool {
        self.sudoku.is_solved()
=======
    pub fn set_mode(&mut self, mode: String) {
        self.mode = mode;
>>>>>>> 504d39ac
    }

    pub fn button_list(&self) -> &Vec<Button> {
        &self.button_list
    }

    pub fn solve_once(&mut self) {
        if self.sudoku.solve_once().unwrap() > 2 as usize {
            self.solve_once();
        }
    }

    fn draw_cell(&self, x: usize, y: usize, color: Color) {
        draw_rectangle(
            x as f32 * self.pixel_per_cell + self.x_offset,
            y as f32 * self.pixel_per_cell + self.y_offset,
            self.pixel_per_cell,
            self.pixel_per_cell,
            color,
        );
    }

    async fn draw_sudoku(&self, font: Font) {
        let n = self.sudoku.get_n();
        let n2 = self.sudoku.get_n2();
        for i in 0..n2 {
            let i = i as f32;
            // row
            draw_line(
                0.0 + self.x_offset,
                i * self.pixel_per_cell + self.y_offset,
                self.grid_size + self.x_offset,
                i * self.pixel_per_cell + self.y_offset,
                1.0,
                Color::from_hex(0xc0c5d3),
            );
            // col
            draw_line(
                i * self.pixel_per_cell + self.x_offset,
                0.0 + self.y_offset,
                i * self.pixel_per_cell + self.x_offset,
                self.grid_size + self.y_offset,
                1.0,
                Color::from_hex(0xc0c5d3),
            );
        }

        for y in 0..n {
            for x in 0..n {
                draw_rectangle_lines(
                    (x * n) as f32 * self.pixel_per_cell + self.x_offset,
                    (y * n) as f32 * self.pixel_per_cell + self.y_offset,
                    n as f32 * self.pixel_per_cell,
                    n as f32 * self.pixel_per_cell,
                    2.0,
                    Color::from_hex(0x000000),
                );
            }
        }

        for (y, line) in self.sudoku.get_board().into_iter().enumerate() {
            for (x, cell) in line.into_iter().enumerate() {
                if cell == 0 {
                    continue;
                }
                let font_size = self.pixel_per_cell as u16 * 2 / 3;
                let text = cell.to_string();
                let text_dimensions = measure_text(&text, Some(&font), font_size, 1.0);
                let text_x = (x as f32 * self.pixel_per_cell)
                    + (self.pixel_per_cell - text_dimensions.width) / 2.0;
                let text_y = (y as f32 * self.pixel_per_cell)
                    + (self.pixel_per_cell + text_dimensions.height) / 2.0;
                draw_text_ex(
                    &text,
                    text_x + self.x_offset,
                    text_y + self.y_offset,
                    TextParams {
                        font: Some(&font),
                        font_size: font_size,
                        color: Color::from_hex(0x000000),
                        ..Default::default()
                    },
                );
            }
        }

        let mut pb = self.sudoku.get_possibility_board();
        if self.mode == "play".to_string() {
            pb = self.player_pboard.clone();
        }
        for x in 0..n2 {
            for y in 0..n2 {
                if pb[y][x].len() == 0 {
                    continue;
                }
                let font_size = self.pixel_per_cell as u16 * 2 / (3 * n as u16);
                for i in 0..n {
                    for j in 0..n {
                        let number = i * n + j + 1;
                        if !pb[y][x].contains(&number) {
                            continue;
                        }
                        let text = number.to_string();
                        let text_dimensions = measure_text(&text, Some(&font), font_size, 1.0);
                        let text_x = (x as f32 * self.pixel_per_cell)
                            - (self.pixel_per_cell / n as f32)
                            + ((j as f32 + 1.0) * self.pixel_per_cell / n as f32)
                            + (self.pixel_per_cell / n as f32 - text_dimensions.width) / 2.0;
                        let text_y = (y as f32 * self.pixel_per_cell)
                            - (self.pixel_per_cell / n as f32)
                            + ((i as f32 + 1.0) * self.pixel_per_cell / n as f32)
                            + (self.pixel_per_cell / n as f32 + text_dimensions.height) / 2.0;
                        draw_text_ex(
                            &text,
                            text_x + self.x_offset,
                            text_y + self.y_offset,
                            TextParams {
                                font: Some(&font),
                                font_size: font_size,
                                color: Color::from_hex(0x000000),
                                ..Default::default()
                            },
                        );
                    }
                }
            }
        }
    }

    pub fn update_scale(&mut self) {
        self.scale_factor = screen_height() / self.max_scale;
        self.grid_size = 900.0 * self.scale_factor;
        self.pixel_per_cell = self.grid_size / self.sudoku.get_n2() as f32;
        self.x_offset = 250.0 * self.scale_factor;
        self.y_offset = 150.0 * self.scale_factor;
        self.bx_offset = 50.0 * self.scale_factor;
        self.solvex_offset = 50.0 * self.scale_factor;
    }

    pub async fn run(&mut self, font: Font) {
        self.update_scale();

        let (mouse_x, mouse_y) = (mouse_position().0, mouse_position().1);
        let x = ((mouse_x - self.x_offset) / self.pixel_per_cell).floor() as usize;
        let y = ((mouse_y - self.y_offset) / self.pixel_per_cell).floor() as usize;

        clear_background(Color::from_hex(0xffffff));

        //si on clique dans le sudoku
        let sudoku_x = mouse_x - self.x_offset;
        let sudoku_y = mouse_y - self.y_offset;
        if (sudoku_x as f32) < self.grid_size
            && (sudoku_x as f32) > 0.0
            && (sudoku_y as f32) < self.grid_size
            && (sudoku_y as f32) > 0.0
        {
            if is_mouse_button_pressed(MouseButton::Left) {
                if self.selected_cell.is_some() && self.selected_cell.unwrap() == (x, y) {
                    self.selected_cell = None;
                } else {
                    self.selected_cell = Some((x, y));
                }
                for n in 1..=self.sudoku.get_n2(){
                    for button in self.button_list.iter_mut(){
                        if button.text==n.to_string(){
                            button.set_clicked(false);
                        }
                    }
                }

                if self.selected_cell.is_some() && self.selected_cell.unwrap() == (x, y) {
                    let mut pb: &HashSet<usize> = &self.sudoku.get_possibility_board()[y][x];
                    if self.mode == "play".to_string() {
                        pb = &self.player_pboard[y][x];
                    }
                    

                    for n in pb {
                        for button in self.button_list.iter_mut(){
                            if button.text==n.to_string(){
                                button.set_clicked(true);
                            }
                        }
                    }
                }
            }
            self.draw_cell(x, y, Color::from_hex(0xf1f5f9));
        }

        if let Some((x, y)) = self.selected_cell {
            for (x, y) in self.sudoku.get_cell_group(x, y, ALL) {
                self.draw_cell(x, y, Color::from_hex(0xe4ebf2));
            }
            self.draw_cell(x, y, Color::from_hex(0xc2ddf8));
        }

        self.draw_sudoku(font.clone()).await;
        let mut action: Option<Rc<Box<dyn Fn(&mut SudokuDisplay)>>> = None;
        for bouton in self.button_list.iter_mut() {
            bouton.set_scale_factor(self.scale_factor);
            if !bouton.enabled() {
                continue;
            }
            if mouse_x > bouton.x()
                && mouse_x < bouton.x() + bouton.width()
                && mouse_y > bouton.y()
                && mouse_y < bouton.y() + bouton.height()
            {
                if is_mouse_button_pressed(MouseButton::Left) {
                    action = Some(Rc::clone(self.actions_boutons.get(&bouton.text).unwrap()));
                }
                bouton.set_hover(true);
            } else {
                bouton.set_hover(false);
            }
            bouton.draw(self.font.clone()).await;
        }
        if let Some(action) = action {
            action(self);
        }
        //self.draw_buttons(font.clone()).await;
        //self.draw_solve(font.clone()).await;
        //self.draw_chooser(font.clone()).await;
    }
}<|MERGE_RESOLUTION|>--- conflicted
+++ resolved
@@ -1,13 +1,7 @@
-<<<<<<< HEAD
-use super::{Sudoku, SudokuDisplay, SudokuGroups::*};
-use macroquad::prelude::*;
-use std::{collections::HashSet, ops::Range};
-=======
-use super::{Button, Sudoku, SudokuDisplay};
+use super::{Button, Sudoku, SudokuDisplay, SudokuGroups::*};
 use macroquad::prelude::*;
 use std::collections::{HashMap, HashSet};
 use std::rc::Rc;
->>>>>>> 504d39ac
 
 #[allow(dead_code)] // no warning due to unused functions
 impl<'a> SudokuDisplay<'a> {
@@ -252,12 +246,10 @@
                             {
                                 for bouton in sudoku_display.button_list.iter_mut() {
                                     if bouton.text == value.to_string() {
-                                        
-                                        if bouton.clicked == true{
+                                        if bouton.clicked == true {
                                             bouton.set_clicked(false);
                                             sudoku_display.player_pboard[y1][x1].remove(&value);
-                                        }
-                                        else{
+                                        } else {
                                             bouton.set_clicked(true);
                                             sudoku_display.player_pboard[y1][x1].insert(value);
                                         }
@@ -266,14 +258,9 @@
                             } else if !sudoku_display.note {
                                 if sudoku_display.sudoku.get_board()[y1][x1] != value {
                                     sudoku_display.sudoku.set_value(x1, y1, value);
-                                    for group in Sudoku::get_cell_groups(
-                                        sudoku_display.sudoku.get_n(),
-                                        x1,
-                                        y1,
-                                    ) {
-                                        for (i, j) in group {
-                                            sudoku_display.player_pboard[j][i].remove(&value);
-                                        }
+                                    for (i, j) in sudoku_display.sudoku.get_cell_group(x1, y1, ALL)
+                                    {
+                                        sudoku_display.player_pboard[j][i].remove(&value);
                                     }
                                 } else {
                                     sudoku_display.sudoku.set_value(x1, y1, 0);
@@ -313,24 +300,8 @@
         }
     }
 
-<<<<<<< HEAD
-    pub fn rule_solve(
-        &mut self,
-        specific_rules: Option<Range<usize>>,
-    ) -> Result<usize, ((usize, usize), (usize, usize))> {
-        self.sudoku.rule_solve(specific_rules)
-    }
-
-    pub fn is_valid(&self) -> Result<(), ((usize, usize), (usize, usize))> {
-        self.sudoku.is_valid()
-    }
-
-    pub fn is_solved(&self) -> bool {
-        self.sudoku.is_solved()
-=======
     pub fn set_mode(&mut self, mode: String) {
         self.mode = mode;
->>>>>>> 504d39ac
     }
 
     pub fn button_list(&self) -> &Vec<Button> {
@@ -338,8 +309,12 @@
     }
 
     pub fn solve_once(&mut self) {
-        if self.sudoku.solve_once().unwrap() > 2 as usize {
-            self.solve_once();
+        loop {
+            match self.sudoku.rule_solve(None) {
+                Ok(0 | 1 | 2) => break,
+                Ok(_) => (),
+                Err(((x1, y1), (x2, y2))) => eprintln!("Error: {x1},{y1} == {x2},{y2}"),
+            }
         }
     }
 
@@ -493,9 +468,9 @@
                 } else {
                     self.selected_cell = Some((x, y));
                 }
-                for n in 1..=self.sudoku.get_n2(){
-                    for button in self.button_list.iter_mut(){
-                        if button.text==n.to_string(){
+                for n in 1..=self.sudoku.get_n2() {
+                    for button in self.button_list.iter_mut() {
+                        if button.text == n.to_string() {
                             button.set_clicked(false);
                         }
                     }
@@ -506,11 +481,10 @@
                     if self.mode == "play".to_string() {
                         pb = &self.player_pboard[y][x];
                     }
-                    
 
                     for n in pb {
-                        for button in self.button_list.iter_mut(){
-                            if button.text==n.to_string(){
+                        for button in self.button_list.iter_mut() {
+                            if button.text == n.to_string() {
                                 button.set_clicked(true);
                             }
                         }
