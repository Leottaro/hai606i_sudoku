--- conflicted
+++ resolved
@@ -18,19 +18,11 @@
         let x_offset = 250.0 * scale_factor;
         let y_offset = 150.0 * scale_factor;
 
-<<<<<<< HEAD
-        let mode = "play".to_string();
+        let mode = "Play".to_string();
         let player_pboard_history = Vec::new();
         let player_pboard =
             vec![vec![HashSet::new(); sudoku.get_n2() as usize]; sudoku.get_n2() as usize];
         let correction_board = vec![vec![1; sudoku.get_n2() as usize]; sudoku.get_n2() as usize];
-=======
-        let mode = "Play".to_string();
-        let player_pboard_history: Vec<Vec<Vec<HashSet<usize>>>> = Vec::new();
-        let player_pboard: Vec<Vec<HashSet<usize>>> =
-            vec![vec![HashSet::new(); sudoku.get_n2()]; sudoku.get_n2()];
-        let correction_board: Vec<Vec<usize>> = vec![vec![1; sudoku.get_n2()]; sudoku.get_n2()];
->>>>>>> 47582d9b
         let note = false;
         let mut button_list = Vec::new();
         let mut actions_boutons: HashMap<String, ButtonFunction> = HashMap::new();
@@ -58,43 +50,7 @@
         actions_boutons.insert(
             bouton_play.text.to_string(),
             Rc::new(Box::new(|sudoku_display| {
-<<<<<<< HEAD
-                sudoku_display.set_mode("play".to_string());
-                for bouton in sudoku_display.button_list.iter_mut() {
-                    if bouton.text == *"Analyse" {
-                        bouton.set_clicked(false);
-                    }
-                    if bouton.text == *"Play" {
-                        bouton.set_clicked(true);
-                    }
-                }
-                for i in 1..=sudoku_display.sudoku.get_n2() {
-                    for button in sudoku_display.button_list.iter_mut() {
-                        if button.text != i.to_string() {
-                            continue;
-                        }
-                        button.set_enabled(true);
-                        if let Some((x, y)) = sudoku_display.selected_cell {
-                            if sudoku_display.player_pboard[y as usize][x as usize].contains(&i) {
-                                button.set_clicked(true);
-                            } else {
-                                button.set_clicked(false);
-                            }
-                        }
-                    }
-                }
-                for button in sudoku_display.button_list.iter_mut() {
-                    if button.text == "Note"
-                        || button.text == "Undo"
-                        || button.text == "Fill Notes"
-                        || button.text.contains("Lifes: ")
-                    {
-                        button.set_enabled(true);
-                    }
-                }
-=======
                 sudoku_display.set_mode("Play");
->>>>>>> 47582d9b
             })),
         );
         button_list.push(bouton_play);
@@ -127,28 +83,7 @@
         );
         actions_boutons.insert(
             new_game_btn.text.to_string(),
-<<<<<<< HEAD
-            Rc::new(Box::new(|sudoku_display| {
-                let nom_boutons = SudokuDifficulty::iter()
-                    .map(|diff| diff.to_string())
-                    .collect::<Vec<_>>();
-                sudoku_display.new_game_available = !sudoku_display.new_game_available;
-                if sudoku_display.new_game_available {
-                    sudoku_display.lifes += 1;
-                } else {
-                    sudoku_display.lifes -= 1;
-                }
-                for bouton in sudoku_display.button_list.iter_mut() {
-                    if nom_boutons.contains(&bouton.text.to_uppercase()) {
-                        bouton.set_enabled(sudoku_display.new_game_available);
-                    } else if bouton.text == "New Game" {
-                        bouton.set_clicked(sudoku_display.new_game_available);
-                    }
-                }
-            })),
-=======
             Rc::new(Box::new(SudokuDisplay::new_game_btn)),
->>>>>>> 47582d9b
         );
         button_list.push(new_game_btn);
 
@@ -213,11 +148,6 @@
         bouton_browse.set_clickable(false);
         bouton_browse.set_enabled(false);
         button_list.push(bouton_browse);
-<<<<<<< HEAD
-
-        #[cfg(feature = "database")]
-=======
->>>>>>> 47582d9b
         actions_boutons.insert(
             "Browse".to_string(),
             Rc::new(Box::new(|sudoku_display| {
@@ -291,40 +221,7 @@
         );
         actions_boutons.insert(
             button_note_fill.text.to_string(),
-<<<<<<< HEAD
-            Rc::new(Box::new(|sudoku_display| {
-                let mut changed = false;
-                let old_pboard = sudoku_display.player_pboard.clone();
-                for x in 0..sudoku_display.sudoku.get_n2() {
-                    for y in 0..sudoku_display.sudoku.get_n2() {
-                        if sudoku_display.get_player_pboard((x, y)).is_empty()
-                            && sudoku_display.sudoku.get_cell_value((x, y)) == 0
-                        {
-                            changed = true;
-                            for i in 1..=sudoku_display.sudoku.get_n2() {
-                                sudoku_display.get_player_pboard_mut((x, y)).insert(i);
-                            }
-                            if sudoku_display.selected_cell.is_some()
-                                && sudoku_display.selected_cell.unwrap() == (x, y)
-                            {
-                                for i in 1..=sudoku_display.sudoku.get_n2() {
-                                    for button in sudoku_display.button_list.iter_mut() {
-                                        if button.text == i.to_string() {
-                                            button.set_clicked(true);
-                                        }
-                                    }
-                                }
-                            }
-                        }
-                    }
-                }
-                if changed {
-                    sudoku_display.player_pboard_history.push(old_pboard);
-                }
-            })),
-=======
             Rc::new(Box::new(SudokuDisplay::fill_notes_btn)),
->>>>>>> 47582d9b
         );
         button_list.push(button_note_fill);
 
@@ -341,34 +238,7 @@
         );
         actions_boutons.insert(
             button_undo.text.to_string(),
-<<<<<<< HEAD
-            Rc::new(Box::new(|sudoku_display| {
-                let last_pboard = sudoku_display.player_pboard_history.pop();
-                if last_pboard.is_none() {
-                    warn!("No more undo available");
-                } else {
-                    sudoku_display.player_pboard = last_pboard.unwrap();
-                    if sudoku_display.selected_cell.is_some() {
-                        let (x, y) = sudoku_display.selected_cell.unwrap();
-                        for i in 1..=sudoku_display.sudoku.get_n2() {
-                            for button in sudoku_display.button_list.iter_mut() {
-                                if button.text == i.to_string() {
-                                    if sudoku_display.player_pboard[y as usize][x as usize]
-                                        .contains(&i)
-                                    {
-                                        button.set_clicked(true);
-                                    } else {
-                                        button.set_clicked(false);
-                                    }
-                                }
-                            }
-                        }
-                    }
-                }
-            })),
-=======
             Rc::new(Box::new(SudokuDisplay::undo_btn)),
->>>>>>> 47582d9b
         );
         button_list.push(button_undo);
 
@@ -391,67 +261,7 @@
                 actions_boutons.insert(
                     value1.to_string(),
                     Rc::new(Box::new(move |sudoku_display| {
-<<<<<<< HEAD
-                        if sudoku_display.selected_cell.is_some() {
-                            let (x1, y1) = sudoku_display.selected_cell.unwrap();
-                            let value = y * sudoku_display.sudoku.get_n() + x + 1;
-                            if sudoku_display.note
-                                && sudoku_display.sudoku.get_cell_value((x1, y1)) == 0
-                            {
-                                sudoku_display
-                                    .player_pboard_history
-                                    .push(sudoku_display.player_pboard.clone());
-                                for bouton in sudoku_display.button_list.iter_mut() {
-                                    if bouton.text == value.to_string() {
-                                        if bouton.clicked {
-                                            bouton.set_clicked(false);
-                                            sudoku_display.player_pboard[y1 as usize][x1 as usize]
-                                                .remove(&value);
-                                        } else {
-                                            bouton.set_clicked(true);
-                                            sudoku_display.player_pboard[y1 as usize][x1 as usize]
-                                                .insert(value);
-                                        }
-                                    }
-                                }
-                            } else if !sudoku_display.note {
-                                if sudoku_display.get_correction_board((x1, y1)) == value {
-                                    sudoku_display.player_pboard_history.clear();
-                                    info!("Bonne réponse !");
-                                    sudoku_display.sudoku.set_value((x1, y1), value).unwrap();
-                                    sudoku_display.get_player_pboard_mut((x1, y1)).clear();
-                                    for n in 1..=sudoku_display.sudoku.get_n2() {
-                                        for button in sudoku_display.button_list.iter_mut() {
-                                            if button.text == n.to_string() {
-                                                button.set_clickable(false);
-                                            }
-                                        }
-                                    }
-                                    for x in 0..sudoku_display.sudoku.get_n2() {
-                                        for y in 0..sudoku_display.sudoku.get_n2() {
-                                            if sudoku_display.sudoku.get_cell_value((x, y)) == 0 {
-                                                sudoku_display
-                                                    .get_player_pboard_mut((x, y))
-                                                    .remove(&value);
-                                                sudoku_display
-                                                    .sudoku
-                                                    .get_cell_possibilities_mut((x, y))
-                                                    .remove(&value);
-                                            }
-                                        }
-                                    }
-                                } else {
-                                    warn!(
-                                        "Mauvaise réponse, il fallait mettre {} !",
-                                        sudoku_display.get_correction_board((x1, y1))
-                                    );
-                                    sudoku_display.lifes -= 1;
-                                }
-                            }
-                        }
-=======
-                        sudoku_display.value_btn(x, y);
->>>>>>> 47582d9b
+                        sudoku_display.value_btn((x, y));
                     })),
                 );
 
@@ -498,25 +308,6 @@
         }
     }
 
-<<<<<<< HEAD
-    pub fn get_player_pboard(&self, (x, y): Coords) -> &HashSet<u8> {
-        &self.player_pboard[y as usize][x as usize]
-    }
-
-    pub fn get_player_pboard_mut(&mut self, (x, y): Coords) -> &mut HashSet<u8> {
-        &mut self.player_pboard[y as usize][x as usize]
-    }
-
-    pub fn get_correction_board(&self, (x, y): Coords) -> u8 {
-        self.correction_board[y as usize][x as usize]
-    }
-
-    pub fn get_button_list(&self) -> &Vec<Button> {
-        &self.button_list
-    }
-
-    #[cfg(feature = "database")]
-=======
     // =============================================
 
     // =============== INIT FUNCTIONS ==============
@@ -542,7 +333,23 @@
         }
     }
 
->>>>>>> 47582d9b
+    pub fn get_player_pboard(&self, (x, y): Coords) -> &HashSet<u8> {
+        &self.player_pboard[y as usize][x as usize]
+    }
+
+    pub fn get_player_pboard_mut(&mut self, (x, y): Coords) -> &mut HashSet<u8> {
+        &mut self.player_pboard[y as usize][x as usize]
+    }
+
+    pub fn get_correction_board(&self, (x, y): Coords) -> u8 {
+        self.correction_board[y as usize][x as usize]
+    }
+
+    pub fn get_button_list(&self) -> &Vec<Button> {
+        &self.button_list
+    }
+
+    #[cfg(feature = "database")]
     pub fn set_db(&mut self, database: Option<Database>) {
         for button in self.button_list.iter_mut() {
             if button.text.eq("Browse") && button.clickable != database.is_some() {
@@ -553,43 +360,6 @@
         }
     }
 
-<<<<<<< HEAD
-    pub fn new_game(&mut self, difficulty: SudokuDifficulty) {
-        self.lifes = 3;
-        self.sudoku = Sudoku::generate_new(self.sudoku.n, difficulty);
-        self.player_pboard = vec![
-            vec![HashSet::new(); self.sudoku.get_n2() as usize];
-            self.sudoku.get_n2() as usize
-        ];
-        self.player_pboard_history.clear();
-        self.correction_board = self.sudoku.solve().clone();
-        self.selected_cell = None;
-        self.note = false;
-        self.new_game_available = false;
-    }
-
-    #[cfg(feature = "database")]
-    pub fn browse_game(&mut self, difficulty: SudokuDifficulty) {
-        self.lifes = 3;
-        self.sudoku = if let Some(database) = &mut self.database {
-            Sudoku::load_game_from_db(database, 3, difficulty)
-        } else {
-            Sudoku::generate_new(self.sudoku.n, difficulty)
-        };
-        self.player_pboard = vec![
-            vec![HashSet::new(); self.sudoku.get_n2() as usize];
-            self.sudoku.get_n2() as usize
-        ];
-        self.player_pboard_history.clear();
-        self.correction_board = self.sudoku.solve().clone();
-        self.selected_cell = None;
-        self.note = false;
-        self.new_game_available = false;
-    }
-
-    pub fn set_mode(&mut self, mode: String) {
-        self.mode = mode;
-=======
     // =============================================
 
     // ============== BUTTON FUNCTIONS =============
@@ -633,10 +403,20 @@
 
     fn new_game(&mut self, difficulty: SudokuDifficulty, browse: bool) {
         self.init();
-        self.sudoku = match (browse, &mut self.database) {
-            (true, Some(database)) => Sudoku::load_from_db(database, difficulty),
-            _ => Sudoku::generate_new(self.sudoku.n, difficulty),
+        #[cfg(feature = "database")]
+        if browse {
+            self.sudoku = Sudoku::load_from_db(self.database, difficulty)
+        } else {
+            self.sudoku = Sudoku::generate_new(self.sudoku.n, difficulty)
         };
+
+        #[cfg(not(feature = "database"))]
+        if browse {
+            panic!("SudokuDisplay Error: Cannot fetch a game from database because the database feature isn't enabled")
+        } else {
+            self.sudoku = Sudoku::generate_new(self.sudoku.n, difficulty)
+        };
+
         for button in self.button_list.iter_mut() {
             if button.text == "Create" || button.text == "Browse" {
                 button.set_enabled(false);
@@ -646,15 +426,6 @@
         }
 
         self.correction_board = self.sudoku.solve();
-        debug!("{:?}", self.correction_board);
-    }
-
-    fn set_lifes(&mut self, lifes: i32) {
-        if lifes < 0 {
-            warn!("t'as perdu !!!");
-        } else {
-            self.lifes = lifes as usize;
-        }
     }
 
     fn set_mode(&mut self, mode: &str) {
@@ -685,7 +456,9 @@
                     if button.text == i.to_string() {
                         button.set_enabled(true);
                         if let Some((x, y)) = self.selected_cell {
-                            button.set_clicked(self.player_pboard[y][x].contains(&i));
+                            button.set_clicked(
+                                self.player_pboard[y as usize][x as usize].contains(&i),
+                            );
                         }
                     }
                 }
@@ -699,7 +472,6 @@
                 }
             }
         }
->>>>>>> 47582d9b
     }
 
     pub fn solve_once(&mut self) {
@@ -733,11 +505,8 @@
         }
     }
 
-<<<<<<< HEAD
-    fn draw_cell(&self, (x, y): Coords, color: Color) {
-=======
     fn solve(&mut self) {
-        while !self.sudoku.is_solved() {
+        while !self.sudoku.is_filled() {
             self.solve_once();
         }
     }
@@ -756,10 +525,12 @@
         let old_pboard = self.player_pboard.clone();
         for x in 0..self.sudoku.get_n2() {
             for y in 0..self.sudoku.get_n2() {
-                if self.player_pboard[y][x].is_empty() && self.sudoku.get_board()[y][x] == 0 {
+                if self.get_player_pboard((x, y)).is_empty()
+                    && self.sudoku.get_cell_value((x, y)) == 0
+                {
                     changed = true;
                     for i in 1..=self.sudoku.get_n2() {
-                        self.player_pboard[y][x].insert(i);
+                        self.get_player_pboard_mut((x, y)).insert(i);
                     }
                     if self.selected_cell.is_some() && self.selected_cell.unwrap() == (x, y) {
                         for i in 1..=self.sudoku.get_n2() {
@@ -788,36 +559,36 @@
                             continue;
                         }
 
-                        button.set_clicked(self.player_pboard[y][x].contains(&i));
-                    }
-                }
-            }
-        }
-    }
-
-    fn value_btn(&mut self, x: usize, y: usize) {
+                        button.set_clicked(self.player_pboard[y as usize][x as usize].contains(&i));
+                    }
+                }
+            }
+        }
+    }
+
+    fn value_btn(&mut self, (x, y): Coords) {
         if self.selected_cell.is_some() {
             let (x1, y1) = self.selected_cell.unwrap();
             let value = y * self.sudoku.get_n() + x + 1;
-            if self.note && self.sudoku.get_board()[y1][x1] == 0 {
+            if self.note && self.sudoku.get_cell_value((x1, y1)) == 0 {
                 self.player_pboard_history.push(self.player_pboard.clone());
                 for bouton in self.button_list.iter_mut() {
                     if bouton.text == value.to_string() {
                         if bouton.clicked {
                             bouton.set_clicked(false);
-                            self.player_pboard[y1][x1].remove(&value);
+                            self.player_pboard[y1 as usize][x1 as usize].remove(&value);
                         } else {
                             bouton.set_clicked(true);
-                            self.player_pboard[y1][x1].insert(value);
+                            self.player_pboard[y1 as usize][x1 as usize].insert(value);
                         }
                     }
                 }
             } else if !self.note {
-                if self.correction_board[y1][x1] == value {
+                if self.get_correction_board((x1, y1)) == value {
                     self.player_pboard_history.clear();
                     info!("Bonne réponse !");
-                    self.sudoku.set_value(x1, y1, value);
-                    self.player_pboard[y1][x1].clear();
+                    self.sudoku.set_value((x1, y1), value).unwrap();
+                    self.get_player_pboard_mut((x1, y1)).clear();
                     for n in 1..=self.sudoku.get_n2() {
                         for button in self.button_list.iter_mut() {
                             if button.text == n.to_string() {
@@ -827,16 +598,18 @@
                     }
                     for x in 0..self.sudoku.get_n2() {
                         for y in 0..self.sudoku.get_n2() {
-                            if self.sudoku.get_board()[y][x] == 0 {
-                                self.player_pboard[y][x].remove(&value);
-                                self.sudoku.get_possibility_board()[y][x].remove(&value);
+                            if self.sudoku.get_cell_value((x, y)) == 0 {
+                                self.get_player_pboard_mut((x, y)).remove(&value);
+                                self.sudoku
+                                    .get_cell_possibilities_mut((x, y))
+                                    .remove(&value);
                             }
                         }
                     }
                 } else {
-                    self.set_lifes(self.lifes as i32 - 1);
-                    if let Some((x, y)) = self.selected_cell {
-                        self.draw_cell(x, y, Color::from_hex(0xff0000));
+                    self.lifes -= 1;
+                    if let Some(coords) = self.selected_cell {
+                        self.draw_cell(coords, Color::from_hex(0xff0000));
                     }
                 }
             }
@@ -849,8 +622,7 @@
 
     // =============================================
 
-    fn draw_cell(&self, x: usize, y: usize, color: Color) {
->>>>>>> 47582d9b
+    fn draw_cell(&self, (x, y): Coords, color: Color) {
         draw_rectangle(
             x as f32 * self.pixel_per_cell + self.x_offset,
             y as f32 * self.pixel_per_cell + self.y_offset,
@@ -924,19 +696,12 @@
             }
         }
 
-<<<<<<< HEAD
-        let pb = if self.mode == *"play" {
+        let pb = if self.mode == *"Play" {
             self.player_pboard.clone()
         } else {
             self.sudoku.get_possibility_board().clone()
         };
 
-=======
-        let mut pb = self.sudoku.get_possibility_board();
-        if self.mode == *"Play" {
-            pb = self.player_pboard.clone();
-        }
->>>>>>> 47582d9b
         for x in 0..n2 {
             for (y, pby) in pb.iter().enumerate() {
                 if pby[x as usize].is_empty() {
@@ -1055,19 +820,11 @@
                 }
 
                 if self.selected_cell.is_some() && self.selected_cell.unwrap() == (x, y) {
-<<<<<<< HEAD
-                    let pb = if self.mode == "play" {
+                    let pb = if self.mode == "Play" {
                         self.get_player_pboard((x, y)).clone()
                     } else {
                         self.sudoku.get_cell_possibilities((x, y)).clone()
                     };
-=======
-                    let mut pb: &HashSet<usize> = &self.sudoku.get_possibility_board()[y][x];
-
-                    if self.mode == "Play" {
-                        pb = &self.player_pboard[y][x];
-                    }
->>>>>>> 47582d9b
 
                     for n in pb {
                         for button in self.button_list.iter_mut() {
