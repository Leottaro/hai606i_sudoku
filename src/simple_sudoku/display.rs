use super::{Button, ButtonFunction, Sudoku, SudokuDisplay, SudokuGroups::*};
use macroquad::prelude::*;
use std::collections::{HashMap, HashSet};
use std::rc::Rc;

impl<'a> SudokuDisplay<'a> {
    pub async fn new(sudoku: &'a mut Sudoku, font: Font) -> Self {
        let max_height = screen_height() * 1.05;
        let max_width = screen_width() * 1.05;
        let scale_factor = 1.0;
        let grid_size = 900.0 * scale_factor;
        let pixel_per_cell = grid_size / sudoku.get_n2() as f32;
        let x_offset = 250.0 * scale_factor;
        let y_offset = 150.0 * scale_factor;

        let mode = "play".to_string();
        let player_pboard_history: Vec<Vec<Vec<HashSet<usize>>>> = Vec::new();
        let player_pboard: Vec<Vec<HashSet<usize>>> =
            vec![vec![HashSet::new(); sudoku.get_n2()]; sudoku.get_n2()];
        let correction_board: Vec<Vec<usize>> = vec![vec![1; sudoku.get_n2()]; sudoku.get_n2()];
        let note = false;
        let mut button_list: Vec<Button> = Vec::new();
<<<<<<< HEAD
        let mut actions_boutons: HashMap<String, ButtonFunction> = HashMap::new();
=======
        let mut actions_boutons: HashMap<String, Rc<Box<dyn Fn(&mut SudokuDisplay) -> ()>>> =
            HashMap::new();
        let background = load_texture("./res/bg/bg-blanc.png").await.unwrap();
        let lifes = 3;
        let new_game_available = false;
>>>>>>> ac9a0fd1

        // ================== Buttons ==================
        let button_sizex = 150.0 * scale_factor;
        let button_sizey = 100.0 * scale_factor;
        let button_xpadding = 10.0 * scale_factor;

        let choosey_offset = (y_offset - 100.0) / 2.0;

        let bouton_play = Button::new(
<<<<<<< HEAD
            x_offset + (grid_size - choose_sizex * 2.0 - choose_xpadding) / 2.0,
            y_offset - choosey_offset - choose_sizey,
            choose_sizex,
            choose_sizey,
=======
            x_offset,
            y_offset - choosey_offset - button_sizey,
            button_sizex,
            button_sizey,
            true,
>>>>>>> ac9a0fd1
            "Play".to_string(),
            true,
            scale_factor,
        );

        actions_boutons.insert(
            bouton_play.text.to_string(),
            Rc::new(Box::new(|sudoku_display| {
                sudoku_display.set_mode("play".to_string());
                for bouton in sudoku_display.button_list.iter_mut() {
                    if bouton.text == *"Analyse" {
                        bouton.set_clicked(false);
                    }
                    if bouton.text == *"Play" {
                        bouton.set_clicked(true);
                    }
                }
                for i in 1..=sudoku_display.sudoku.get_n2() {
                    for button in sudoku_display.button_list.iter_mut() {
                        if button.text == i.to_string() {
                            button.set_enabled(true);
                            if let Some((x, y)) = sudoku_display.selected_cell {
                                if sudoku_display.player_pboard[y][x].contains(&i) {
                                    button.set_clicked(true);
                                } else {
                                    button.set_clicked(false);
                                }
                            }
                        }
                    }
                }
                for button in sudoku_display.button_list.iter_mut() {
<<<<<<< HEAD
                    if button.text == *"Note" || button.text == *"Undo" {
=======
                    if button.text == "Note".to_string()
                        || button.text == "Undo".to_string()
                        || button.text == "Fill Notes".to_string()
                        || button.text.contains("Lifes: ")
                    {
>>>>>>> ac9a0fd1
                        button.set_enabled(true);
                    }
                }
            })),
        );

        button_list.push(bouton_play);

        let button_analyse: Button = Button::new(
<<<<<<< HEAD
            x_offset
                + (grid_size - choose_sizex * 2.0 - choose_xpadding) / 2.0
                + choose_sizex
                + choose_xpadding,
            y_offset - choosey_offset - choose_sizey,
            choose_sizex,
            choose_sizey,
=======
            x_offset + button_sizex + button_xpadding,
            y_offset - choosey_offset - button_sizey,
            button_sizex,
            button_sizey,
            true,
>>>>>>> ac9a0fd1
            "Analyse".to_string(),
            false,
            scale_factor,
        );

        actions_boutons.insert(
            button_analyse.text.to_string(),
            Rc::new(Box::new(|sudoku_display| {
                sudoku_display.set_mode("Analyse".to_string());
                for bouton in sudoku_display.button_list.iter_mut() {
                    if bouton.text == *"Play" {
                        bouton.set_clicked(false);
                    }
                    if bouton.text == *"Analyse" {
                        bouton.set_clicked(true);
                    }
                }
                for i in 1..=sudoku_display.sudoku.get_n2() {
                    for button in sudoku_display.button_list.iter_mut() {
                        if button.text == i.to_string() {
                            button.set_enabled(false);
                        }
                    }
                }
                for button in sudoku_display.button_list.iter_mut() {
<<<<<<< HEAD
                    if button.text == *"Note" || button.text == *"Undo" {
=======
                    if button.text == "Note".to_string()
                        || button.text == "Undo".to_string()
                        || button.text == "Fill Notes".to_string()
                        || button.text.contains("Lifes: ")
                    {
>>>>>>> ac9a0fd1
                        button.set_enabled(false);
                    }
                }
            })),
        );

        button_list.push(button_analyse);

        let new_game_btn = Button::new(
            x_offset + (button_sizex + button_xpadding) * 3.0,
            y_offset - choosey_offset - button_sizey,
            button_sizex,
            button_sizey,
            true,
            "New Game".to_string(),
            false,
            scale_factor,
        );

        actions_boutons.insert(
            new_game_btn.text.to_string(),
            Rc::new(Box::new(|sudoku_display| {
                let nom_boutons = vec![
                    "Easy".to_string(),
                    "Medium".to_string(),
                    "Hard".to_string(),
                    "Expert".to_string(),
                    "Master".to_string(),
                    "Extreme".to_string(),
                ];
                sudoku_display.new_game_available = !sudoku_display.new_game_available;
                if sudoku_display.new_game_available {
                    sudoku_display.set_lifes(sudoku_display.lifes as i32 + 1);
                } else {
                    sudoku_display.set_lifes(sudoku_display.lifes as i32 - 1);
                }
                for bouton in sudoku_display.button_list.iter_mut() {
                    if nom_boutons.contains(&bouton.text) {
                        bouton.set_enabled(sudoku_display.new_game_available);
                    } else if bouton.text == "New Game".to_string() {
                        bouton.set_clicked(sudoku_display.new_game_available);
                    }
                }
            })),
        );

        button_list.push(new_game_btn);

        let bouton_easy = Button::new(
            x_offset + (button_sizex + button_xpadding) * 4.0,
            y_offset - choosey_offset - button_sizey,
            button_sizex,
            button_sizey,
            false,
            "Easy".to_string(),
            false,
            scale_factor,
        );

        button_list.push(bouton_easy);

        let bouton_medium = Button::new(
            x_offset + (button_sizex + button_xpadding) * 5.0,
            y_offset - choosey_offset - button_sizey,
            button_sizex,
            button_sizey,
            false,
            "Medium".to_string(),
            false,
            scale_factor,
        );

        button_list.push(bouton_medium);

        let bouton_hard = Button::new(
            x_offset + (button_sizex + button_xpadding) * 6.0,
            y_offset - choosey_offset - button_sizey,
            button_sizex,
            button_sizey,
            false,
            "Hard".to_string(),
            false,
            scale_factor,
        );

        button_list.push(bouton_hard);

        let bouton_expert = Button::new(
            x_offset + (button_sizex + button_xpadding) * 7.0,
            y_offset - choosey_offset - button_sizey,
            button_sizex,
            button_sizey,
            false,
            "Expert".to_string(),
            false,
            scale_factor,
        );

        button_list.push(bouton_expert);

        let bouton_master = Button::new(
            x_offset + (button_sizex + button_xpadding) * 8.0,
            y_offset - choosey_offset - button_sizey,
            button_sizex,
            button_sizey,
            false,
            "Master".to_string(),
            false,
            scale_factor,
        );

        button_list.push(bouton_master);

        let bouton_extreme = Button::new(
            x_offset + (button_sizex + button_xpadding) * 9.0,
            y_offset - choosey_offset - button_sizey,
            button_sizex,
            button_sizey,
            false,
            "Extreme".to_string(),
            false,
            scale_factor,
        );

        button_list.push(bouton_extreme);

        let solvex_offset = 50.0 * scale_factor;
        let solve_ypadding = 10.0 * scale_factor;
        let solve1_x = x_offset - solvex_offset - button_sizex;
        let solve1_y = y_offset + (grid_size - button_sizey * 2.0 - solve_ypadding) / 2.0;

        let button_solve_once = Button::new(
            solve1_x,
            solve1_y,
<<<<<<< HEAD
            solve_sizex,
            solve_sizey,
=======
            button_sizex,
            button_sizey,
            true,
>>>>>>> ac9a0fd1
            "Solve once".to_string(),
            false,
            scale_factor,
        );

        actions_boutons.insert(
            button_solve_once.text.to_string(),
            Rc::new(Box::new(|sudoku_display| {
                sudoku_display.solve_once();
            })),
        );

        button_list.push(button_solve_once);

        let solve2_x = x_offset - solvex_offset - button_sizex;
        let solve2_y = y_offset
            + (grid_size - (button_sizey) * 2.0 - solve_ypadding) / 2.0
            + button_sizey
            + solve_ypadding;
        let button_solve = Button::new(
            solve2_x,
            solve2_y,
<<<<<<< HEAD
            solve_sizex,
            solve_sizey,
=======
            button_sizex,
            button_sizey,
            true,
>>>>>>> ac9a0fd1
            "Solve".to_string(),
            false,
            scale_factor,
        );
        actions_boutons.insert(
            "Solve".to_string(),
            Rc::new(Box::new(|sudoku_display| {
                sudoku_display.solve_once();
            })),
        );

        button_list.push(button_solve);

        let bx_offset = 150.0 * scale_factor;

        let b_size = pixel_per_cell * 3.0 / 2.0;
        let b_padding = 10.0;
        let button_note = Button::new(
            x_offset + grid_size + bx_offset,
            y_offset + (grid_size - (b_size + b_padding) * (sudoku.get_n() as f32)) / 2.0
                - button_sizey
                - solve_ypadding,
<<<<<<< HEAD
            b_size * 1.5 + b_padding * 0.5,
            solve_sizey,
=======
            button_sizex,
            button_sizey,
            true,
>>>>>>> ac9a0fd1
            "Note".to_string(),
            false,
            scale_factor,
        );

        actions_boutons.insert(
            button_note.text.to_string(),
            Rc::new(Box::new(|sudoku_display| {
                sudoku_display.note = !sudoku_display.note;
                for bouton in sudoku_display.button_list.iter_mut() {
                    if bouton.text == *"Note" {
                        bouton.set_clicked(!bouton.clicked());
                    }
                }
            })),
        );

        button_list.push(button_note);

        let button_note_fill = Button::new(
            x_offset + grid_size + bx_offset + b_padding + button_sizex,
            y_offset + (grid_size - (b_size + b_padding) * (sudoku.get_n() as f32)) / 2.0
                - button_sizey
                - solve_ypadding,
            button_sizex,
            button_sizey,
            true,
            "Fill Notes".to_string(),
            false,
            scale_factor,
        );

        actions_boutons.insert(
            button_note_fill.text.to_string(),
            Rc::new(Box::new(|sudoku_display| {
                sudoku_display
                    .player_pboard_history
                    .push(sudoku_display.player_pboard.clone());
                for x in 0..sudoku_display.sudoku.get_n2() {
                    for y in 0..sudoku_display.sudoku.get_n2() {
                        if sudoku_display.player_pboard[y][x].is_empty()
                            && sudoku_display.sudoku.get_board()[y][x] == 0
                        {
                            for i in 1..=sudoku_display.sudoku.get_n2() {
                                sudoku_display.player_pboard[y][x].insert(i);
                            }
                            if sudoku_display.selected_cell.is_some()
                                && sudoku_display.selected_cell.unwrap() == (x, y)
                            {
                                for i in 1..=sudoku_display.sudoku.get_n2() {
                                    for button in sudoku_display.button_list.iter_mut() {
                                        if button.text == i.to_string() {
                                            button.set_clicked(true);
                                        }
                                    }
                                }
                            }
                        }
                    }
                }
            })),
        );

        button_list.push(button_note_fill);

        let button_undo = Button::new(
            x_offset + grid_size + bx_offset + (b_padding + button_sizex) * 2.0,
            y_offset + (grid_size - (b_size + b_padding) * (sudoku.get_n() as f32)) / 2.0
                - button_sizey
                - solve_ypadding,
<<<<<<< HEAD
            b_size * 1.5 + b_padding * 0.5,
            solve_sizey,
=======
            b_size,
            button_sizey,
            true,
>>>>>>> ac9a0fd1
            "Undo".to_string(),
            false,
            scale_factor,
        );

        actions_boutons.insert(
            button_undo.text.to_string(),
            Rc::new(Box::new(|sudoku_display| {
<<<<<<< HEAD
                sudoku_display.note = !sudoku_display.note;
                for bouton in sudoku_display.button_list.iter_mut() {
                    if bouton.text == *"Note" {
                        bouton.set_clicked(!bouton.clicked());
=======
                let last_pboard = sudoku_display.player_pboard_history.pop();
                if last_pboard == None {
                    warn!("No more undo available");
                } else {
                    sudoku_display.player_pboard = last_pboard.unwrap();
                    if sudoku_display.selected_cell.is_some() {
                        let (x, y) = sudoku_display.selected_cell.unwrap();
                        for i in 1..=sudoku_display.sudoku.get_n2() {
                            for button in sudoku_display.button_list.iter_mut() {
                                if button.text == i.to_string() {
                                    if sudoku_display.player_pboard[y][x].contains(&i) {
                                        button.set_clicked(true);
                                    } else {
                                        button.set_clicked(false);
                                    }
                                }
                            }
                        }
>>>>>>> ac9a0fd1
                    }
                }
            })),
        );

        button_list.push(button_undo);

        for x in 0..sudoku.get_n() {
            for y in 0..sudoku.get_n() {
                let value1 = y * sudoku.get_n() + x + 1;

                let bouton_numero = Button::new(
                    x_offset + grid_size + bx_offset + (x as f32) * (b_size + b_padding),
                    y_offset
                        + (grid_size - (b_size + b_padding) * (sudoku.get_n() as f32)) / 2.0
                        + (y as f32) * (b_size + b_padding),
                    b_size,
                    b_size,
                    value1.to_string(),
                    false,
                    scale_factor,
                );

                actions_boutons.insert(
                    value1.to_string(),
                    Rc::new(Box::new(move |sudoku_display| {
                        if sudoku_display.selected_cell.is_some() {
                            let (x1, y1) = sudoku_display.selected_cell.unwrap();
                            let value = y * sudoku_display.sudoku.get_n() + x + 1;
                            if sudoku_display.note && sudoku_display.sudoku.get_board()[y1][x1] == 0
                            {
                                sudoku_display
                                    .player_pboard_history
                                    .push(sudoku_display.player_pboard.clone());
                                for bouton in sudoku_display.button_list.iter_mut() {
                                    if bouton.text == value.to_string() {
                                        if bouton.clicked {
                                            bouton.set_clicked(false);
                                            sudoku_display.player_pboard[y1][x1].remove(&value);
                                        } else {
                                            bouton.set_clicked(true);
                                            sudoku_display.player_pboard[y1][x1].insert(value);
                                        }
                                    }
                                }
                            } else if !sudoku_display.note {
                                if sudoku_display.correction_board[y1][x1] == value {
                                    sudoku_display.player_pboard_history.clear();
                                    info!("Bonne réponse !");
                                    sudoku_display.sudoku.set_value(x1, y1, value);
<<<<<<< HEAD
                                    for (i, j) in sudoku_display.sudoku.get_cell_group(x1, y1, All)
                                    {
                                        sudoku_display.player_pboard[j][i].remove(&value);
=======
                                    sudoku_display.player_pboard[y1][x1].clear();
                                    for n in 1..=sudoku_display.sudoku.get_n2() {
                                        for button in sudoku_display.button_list.iter_mut() {
                                            if button.text == n.to_string() {
                                                button.set_clickable(false);
                                            }
                                        }
>>>>>>> ac9a0fd1
                                    }
                                    for x in 0..sudoku_display.sudoku.get_n2() {
                                        for y in 0..sudoku_display.sudoku.get_n2() {
                                            if sudoku_display.sudoku.get_board()[y][x] == 0 {
                                                sudoku_display.player_pboard[y][x].remove(&value);
                                                sudoku_display.sudoku.get_possibility_board()[y][x].remove(&value);
                                            }
                                        }
                                    }

                                } else {
                                    warn!(
                                        "Mauvaise réponse, il fallait mettre {} !",
                                        sudoku_display.correction_board[y1][x1]
                                    );
                                    sudoku_display.set_lifes(sudoku_display.lifes as i32 - 1);
                                }
                            }
                        }
                    })),
                );

                button_list.push(bouton_numero);
            }
        }

        let life_button = Button::new(
            x_offset + grid_size + bx_offset,
            y_offset + (grid_size / 2.) + ((b_size + b_padding) * (sudoku.get_n() as f32)) / 2.0,
            b_size * 3. + b_padding * 2.,
            button_sizey,
            true,
            format!("Lifes: {lifes}"),
            false,
            scale_factor,
        );

        if lifes <= 0 {
            warn!("t'as perdu !!!");
        }

        button_list.push(life_button);

        // =============================================

        // ================== Actions ==================

        // =============================================

        Self {
            sudoku,
            max_height,
            max_width,
            scale_factor,
            grid_size,
            pixel_per_cell,
            selected_cell: None,
            x_offset,
            y_offset,
            mode,
            player_pboard_history,
            player_pboard,
            note,
            button_list,
            font,
            actions_boutons,
            background,
            lifes,
            new_game_available,
            correction_board,
        }
    }

    pub fn set_lifes(&mut self, lifes: i32) {
        if lifes < 0 {
            warn!("t'as perdu !!!");
        } else {
            self.lifes = lifes as usize;
        }
    }

    pub fn set_mode(&mut self, mode: String) {
        self.mode = mode;
    }

    pub fn solve_once(&mut self) {
        let previous_board = self.sudoku.get_board().clone();
        loop {
            match self.sudoku.rule_solve(None, None) {
                Ok(None | Some(0) | Some(1)) => break,
                Ok(_) => (),
                Err(((x1, y1), (x2, y2))) => eprintln!("Error: {x1},{y1} == {x2},{y2}"),
            }
        }
        let board = self.sudoku.get_board().clone();
        for x in 0..self.sudoku.get_n2() {
            for y in 0..self.sudoku.get_n2() {
                if previous_board[y][x] != board[y][x] {
                    self.player_pboard[y][x].clear();
                    if self.selected_cell.is_some() && self.selected_cell.unwrap() == (x, y) {
                        for i in 1..=self.sudoku.get_n2() {
                            for button in self.button_list.iter_mut() {
                                if button.text == i.to_string() {
                                    button.set_clicked(false);
                                    button.set_clickable(false);
                                }
                            }
                        }
                    }
                }
            }
        }
    }

    fn draw_cell(&self, x: usize, y: usize, color: Color) {
        draw_rectangle(
            x as f32 * self.pixel_per_cell + self.x_offset,
            y as f32 * self.pixel_per_cell + self.y_offset,
            self.pixel_per_cell,
            self.pixel_per_cell,
            color,
        );
    }

    async fn draw_sudoku(&self, font: Font) {
        let n = self.sudoku.get_n();
        let n2 = self.sudoku.get_n2();
        for i in 0..n2 {
            let i = i as f32;
            // row
            draw_line(
                0.0 + self.x_offset,
                i * self.pixel_per_cell + self.y_offset,
                self.grid_size + self.x_offset,
                i * self.pixel_per_cell + self.y_offset,
                1.0,
                Color::from_hex(0xc0c5d3),
            );
            // col
            draw_line(
                i * self.pixel_per_cell + self.x_offset,
                0.0 + self.y_offset,
                i * self.pixel_per_cell + self.x_offset,
                self.grid_size + self.y_offset,
                1.0,
                Color::from_hex(0xc0c5d3),
            );
        }

        for y in 0..n {
            for x in 0..n {
                draw_rectangle_lines(
                    (x * n) as f32 * self.pixel_per_cell + self.x_offset,
                    (y * n) as f32 * self.pixel_per_cell + self.y_offset,
                    n as f32 * self.pixel_per_cell,
                    n as f32 * self.pixel_per_cell,
                    2.0,
                    Color::from_hex(0x000000),
                );
            }
        }

        for (y, line) in self.sudoku.get_board().into_iter().enumerate() {
            for (x, cell) in line.into_iter().enumerate() {
                if cell == 0 {
                    continue;
                }
                let font_size = self.pixel_per_cell as u16 * 2 / 3;
                let text = cell.to_string();
                let text_dimensions = measure_text(&text, Some(&font), font_size, 1.0);
                let text_x = (x as f32 * self.pixel_per_cell)
                    + (self.pixel_per_cell - text_dimensions.width) / 2.0;
                let text_y = (y as f32 * self.pixel_per_cell)
                    + (self.pixel_per_cell + text_dimensions.height) / 2.0;
                draw_text_ex(
                    &text,
                    text_x + self.x_offset,
                    text_y + self.y_offset,
                    TextParams {
                        font: Some(&font),
                        font_size,
                        color: Color::from_hex(0x000000),
                        ..Default::default()
                    },
                );
            }
        }

        let mut pb = self.sudoku.get_possibility_board();
        if self.mode == *"play" {
            pb = self.player_pboard.clone();
        }
        for x in 0..n2 {
            for (y, pby) in pb.iter().enumerate() {
                if pby[x].is_empty() {
                    continue;
                }
                let font_size = self.pixel_per_cell as u16 * 2 / (3 * n as u16);
                for i in 0..n {
                    for j in 0..n {
                        let number = i * n + j + 1;
                        if !pby[x].contains(&number) {
                            continue;
                        }
                        let text = number.to_string();
                        let text_dimensions = measure_text(&text, Some(&font), font_size, 1.0);
                        let text_x = (x as f32 * self.pixel_per_cell)
                            - (self.pixel_per_cell / n as f32)
                            + ((j as f32 + 1.0) * self.pixel_per_cell / n as f32)
                            + (self.pixel_per_cell / n as f32 - text_dimensions.width) / 2.0;
                        let text_y = (y as f32 * self.pixel_per_cell)
                            - (self.pixel_per_cell / n as f32)
                            + ((i as f32 + 1.0) * self.pixel_per_cell / n as f32)
                            + (self.pixel_per_cell / n as f32 + text_dimensions.height) / 2.0;
                        draw_text_ex(
                            &text,
                            text_x + self.x_offset,
                            text_y + self.y_offset,
                            TextParams {
                                font: Some(&font),
                                font_size,
                                color: Color::from_hex(0x000000),
                                ..Default::default()
                            },
                        );
                    }
                }
            }
        }
    }

    pub fn update_scale(&mut self) {
        let ratio = screen_width() / screen_height();
        let ratio_voulu = 411. / 245.;
        if ratio <= ratio_voulu {
            self.scale_factor = screen_width() / self.max_width;
        } else {
            self.scale_factor = screen_height() / self.max_height;
        }

        self.grid_size = 900.0 * self.scale_factor;
        self.pixel_per_cell = self.grid_size / self.sudoku.get_n2() as f32;
        self.x_offset = 250.0 * self.scale_factor;
        self.y_offset = 150.0 * self.scale_factor;
    }

    pub async fn run(&mut self, font: Font) {
        self.update_scale();

        let (mouse_x, mouse_y) = (mouse_position().0, mouse_position().1);
        let x = ((mouse_x - self.x_offset) / self.pixel_per_cell).floor() as usize;
        let y = ((mouse_y - self.y_offset) / self.pixel_per_cell).floor() as usize;

        //test bg

        clear_background(Color::from_hex(0xffffff));

        draw_texture(&self.background, 0., 0., WHITE);

        let sudoku_x = mouse_x - self.x_offset;
        let sudoku_y = mouse_y - self.y_offset;
        if sudoku_x < self.grid_size
            && sudoku_x > 0.0
            && sudoku_y < self.grid_size
            && sudoku_y > 0.0
        {
            if is_mouse_button_pressed(MouseButton::Left) {
                if self.selected_cell.is_some() && self.selected_cell.unwrap() == (x, y) {
                    self.selected_cell = None;
                } else {
                    self.selected_cell = Some((x, y));
                }
                for n in 1..=self.sudoku.get_n2() {
                    for button in self.button_list.iter_mut() {
                        if button.text == n.to_string() {
                            button.set_clicked(false);
                        }
                    }
                }

                if self.selected_cell.is_some() && self.selected_cell.unwrap() == (x, y) {
                    let mut pb: &HashSet<usize> = &self.sudoku.get_possibility_board()[y][x];
<<<<<<< HEAD
                    if self.mode == *"play" {
=======

                    if self.mode == "play".to_string() {
>>>>>>> ac9a0fd1
                        pb = &self.player_pboard[y][x];
                    }

                    for n in pb {
                        for button in self.button_list.iter_mut() {
                            if button.text == n.to_string() {
                                button.set_clicked(true);
                            }
                        }
                    }

                    if self.sudoku.get_board()[y][x] != 0 {
                        for n in 1..=self.sudoku.get_n2() {
                            for button in self.button_list.iter_mut() {
                                if button.text == n.to_string() {
                                    button.set_clickable(false);
                                }
                            }
                        }
                    } else {
                        for n in 1..=self.sudoku.get_n2() {
                            for button in self.button_list.iter_mut() {
                                if button.text == n.to_string() {
                                    button.set_clickable(true);
                                }
                            }
                        }
                    }
                }
            }
            self.draw_cell(x, y, Color::from_hex(0xf1f5f9));
        }

        if let Some((x, y)) = self.selected_cell {
            for (x, y) in self.sudoku.get_cell_group(x, y, All) {
                self.draw_cell(x, y, Color::from_hex(0xe4ebf2));
            }
            self.draw_cell(x, y, Color::from_hex(0xc2ddf8));
        }

        self.draw_sudoku(font.clone()).await;
        let mut action: Option<ButtonFunction> = None;
        for bouton in self.button_list.iter_mut() {
            if bouton.text.contains("Lifes: ") {
                bouton.text = format!("Lifes: {}", self.lifes);
            }
            if bouton.text == "Undo".to_string() {
                if self.player_pboard_history.is_empty() {
                    bouton.set_clickable(false);
                } else {
                    bouton.set_clickable(true);
                }
            }
            bouton.set_scale_factor(self.scale_factor);
            if !bouton.enabled() {
                continue;
            }
            if self.actions_boutons.contains_key(&bouton.text)
                && mouse_x > bouton.x()
                && mouse_x < bouton.x() + bouton.width()
                && mouse_y > bouton.y()
                && mouse_y < bouton.y() + bouton.height()
            {
                if is_mouse_button_pressed(MouseButton::Left) && bouton.clickable {
                    action = Some(Rc::clone(self.actions_boutons.get(&bouton.text).unwrap()));
                }
                bouton.set_hover(true);
            } else {
                bouton.set_hover(false);
            }
            bouton.draw(self.font.clone()).await;
        }
        if let Some(action) = action {
            action(self);
        }
    }
}<|MERGE_RESOLUTION|>--- conflicted
+++ resolved
@@ -1,4 +1,4 @@
-use super::{Button, ButtonFunction, Sudoku, SudokuDisplay, SudokuGroups::*};
+use super::{Button, ButtonFunction, Sudoku, SudokuDifficulty, SudokuDisplay, SudokuGroups::*};
 use macroquad::prelude::*;
 use std::collections::{HashMap, HashSet};
 use std::rc::Rc;
@@ -20,15 +20,10 @@
         let correction_board: Vec<Vec<usize>> = vec![vec![1; sudoku.get_n2()]; sudoku.get_n2()];
         let note = false;
         let mut button_list: Vec<Button> = Vec::new();
-<<<<<<< HEAD
         let mut actions_boutons: HashMap<String, ButtonFunction> = HashMap::new();
-=======
-        let mut actions_boutons: HashMap<String, Rc<Box<dyn Fn(&mut SudokuDisplay) -> ()>>> =
-            HashMap::new();
         let background = load_texture("./res/bg/bg-blanc.png").await.unwrap();
         let lifes = 3;
         let new_game_available = false;
->>>>>>> ac9a0fd1
 
         // ================== Buttons ==================
         let button_sizex = 150.0 * scale_factor;
@@ -38,18 +33,10 @@
         let choosey_offset = (y_offset - 100.0) / 2.0;
 
         let bouton_play = Button::new(
-<<<<<<< HEAD
-            x_offset + (grid_size - choose_sizex * 2.0 - choose_xpadding) / 2.0,
-            y_offset - choosey_offset - choose_sizey,
-            choose_sizex,
-            choose_sizey,
-=======
             x_offset,
             y_offset - choosey_offset - button_sizey,
             button_sizex,
             button_sizey,
-            true,
->>>>>>> ac9a0fd1
             "Play".to_string(),
             true,
             scale_factor,
@@ -82,15 +69,11 @@
                     }
                 }
                 for button in sudoku_display.button_list.iter_mut() {
-<<<<<<< HEAD
-                    if button.text == *"Note" || button.text == *"Undo" {
-=======
-                    if button.text == "Note".to_string()
-                        || button.text == "Undo".to_string()
-                        || button.text == "Fill Notes".to_string()
+                    if button.text == "Note"
+                        || button.text == "Undo"
+                        || button.text == "Fill Notes"
                         || button.text.contains("Lifes: ")
                     {
->>>>>>> ac9a0fd1
                         button.set_enabled(true);
                     }
                 }
@@ -100,21 +83,10 @@
         button_list.push(bouton_play);
 
         let button_analyse: Button = Button::new(
-<<<<<<< HEAD
-            x_offset
-                + (grid_size - choose_sizex * 2.0 - choose_xpadding) / 2.0
-                + choose_sizex
-                + choose_xpadding,
-            y_offset - choosey_offset - choose_sizey,
-            choose_sizex,
-            choose_sizey,
-=======
             x_offset + button_sizex + button_xpadding,
             y_offset - choosey_offset - button_sizey,
             button_sizex,
             button_sizey,
-            true,
->>>>>>> ac9a0fd1
             "Analyse".to_string(),
             false,
             scale_factor,
@@ -140,15 +112,11 @@
                     }
                 }
                 for button in sudoku_display.button_list.iter_mut() {
-<<<<<<< HEAD
-                    if button.text == *"Note" || button.text == *"Undo" {
-=======
-                    if button.text == "Note".to_string()
-                        || button.text == "Undo".to_string()
-                        || button.text == "Fill Notes".to_string()
+                    if button.text == "Note"
+                        || button.text == "Undo"
+                        || button.text == "Fill Notes"
                         || button.text.contains("Lifes: ")
                     {
->>>>>>> ac9a0fd1
                         button.set_enabled(false);
                     }
                 }
@@ -162,7 +130,6 @@
             y_offset - choosey_offset - button_sizey,
             button_sizex,
             button_sizey,
-            true,
             "New Game".to_string(),
             false,
             scale_factor,
@@ -171,14 +138,9 @@
         actions_boutons.insert(
             new_game_btn.text.to_string(),
             Rc::new(Box::new(|sudoku_display| {
-                let nom_boutons = vec![
-                    "Easy".to_string(),
-                    "Medium".to_string(),
-                    "Hard".to_string(),
-                    "Expert".to_string(),
-                    "Master".to_string(),
-                    "Extreme".to_string(),
-                ];
+                let nom_boutons: Vec<String> = SudokuDifficulty::iter()
+                    .map(|diff| diff.to_string())
+                    .collect();
                 sudoku_display.new_game_available = !sudoku_display.new_game_available;
                 if sudoku_display.new_game_available {
                     sudoku_display.set_lifes(sudoku_display.lifes as i32 + 1);
@@ -188,7 +150,7 @@
                 for bouton in sudoku_display.button_list.iter_mut() {
                     if nom_boutons.contains(&bouton.text) {
                         bouton.set_enabled(sudoku_display.new_game_available);
-                    } else if bouton.text == "New Game".to_string() {
+                    } else if bouton.text == "New Game" {
                         bouton.set_clicked(sudoku_display.new_game_available);
                     }
                 }
@@ -202,7 +164,6 @@
             y_offset - choosey_offset - button_sizey,
             button_sizex,
             button_sizey,
-            false,
             "Easy".to_string(),
             false,
             scale_factor,
@@ -215,7 +176,6 @@
             y_offset - choosey_offset - button_sizey,
             button_sizex,
             button_sizey,
-            false,
             "Medium".to_string(),
             false,
             scale_factor,
@@ -228,7 +188,6 @@
             y_offset - choosey_offset - button_sizey,
             button_sizex,
             button_sizey,
-            false,
             "Hard".to_string(),
             false,
             scale_factor,
@@ -241,7 +200,6 @@
             y_offset - choosey_offset - button_sizey,
             button_sizex,
             button_sizey,
-            false,
             "Expert".to_string(),
             false,
             scale_factor,
@@ -254,7 +212,6 @@
             y_offset - choosey_offset - button_sizey,
             button_sizex,
             button_sizey,
-            false,
             "Master".to_string(),
             false,
             scale_factor,
@@ -267,7 +224,6 @@
             y_offset - choosey_offset - button_sizey,
             button_sizex,
             button_sizey,
-            false,
             "Extreme".to_string(),
             false,
             scale_factor,
@@ -283,14 +239,8 @@
         let button_solve_once = Button::new(
             solve1_x,
             solve1_y,
-<<<<<<< HEAD
-            solve_sizex,
-            solve_sizey,
-=======
-            button_sizex,
-            button_sizey,
-            true,
->>>>>>> ac9a0fd1
+            button_sizex,
+            button_sizey,
             "Solve once".to_string(),
             false,
             scale_factor,
@@ -313,14 +263,8 @@
         let button_solve = Button::new(
             solve2_x,
             solve2_y,
-<<<<<<< HEAD
-            solve_sizex,
-            solve_sizey,
-=======
-            button_sizex,
-            button_sizey,
-            true,
->>>>>>> ac9a0fd1
+            button_sizex,
+            button_sizey,
             "Solve".to_string(),
             false,
             scale_factor,
@@ -343,14 +287,8 @@
             y_offset + (grid_size - (b_size + b_padding) * (sudoku.get_n() as f32)) / 2.0
                 - button_sizey
                 - solve_ypadding,
-<<<<<<< HEAD
-            b_size * 1.5 + b_padding * 0.5,
-            solve_sizey,
-=======
-            button_sizex,
-            button_sizey,
-            true,
->>>>>>> ac9a0fd1
+            button_sizex,
+            button_sizey,
             "Note".to_string(),
             false,
             scale_factor,
@@ -377,7 +315,6 @@
                 - solve_ypadding,
             button_sizex,
             button_sizey,
-            true,
             "Fill Notes".to_string(),
             false,
             scale_factor,
@@ -421,14 +358,8 @@
             y_offset + (grid_size - (b_size + b_padding) * (sudoku.get_n() as f32)) / 2.0
                 - button_sizey
                 - solve_ypadding,
-<<<<<<< HEAD
-            b_size * 1.5 + b_padding * 0.5,
-            solve_sizey,
-=======
             b_size,
             button_sizey,
-            true,
->>>>>>> ac9a0fd1
             "Undo".to_string(),
             false,
             scale_factor,
@@ -437,14 +368,8 @@
         actions_boutons.insert(
             button_undo.text.to_string(),
             Rc::new(Box::new(|sudoku_display| {
-<<<<<<< HEAD
-                sudoku_display.note = !sudoku_display.note;
-                for bouton in sudoku_display.button_list.iter_mut() {
-                    if bouton.text == *"Note" {
-                        bouton.set_clicked(!bouton.clicked());
-=======
                 let last_pboard = sudoku_display.player_pboard_history.pop();
-                if last_pboard == None {
+                if last_pboard.is_none() {
                     warn!("No more undo available");
                 } else {
                     sudoku_display.player_pboard = last_pboard.unwrap();
@@ -461,7 +386,6 @@
                                 }
                             }
                         }
->>>>>>> ac9a0fd1
                     }
                 }
             })),
@@ -512,11 +436,6 @@
                                     sudoku_display.player_pboard_history.clear();
                                     info!("Bonne réponse !");
                                     sudoku_display.sudoku.set_value(x1, y1, value);
-<<<<<<< HEAD
-                                    for (i, j) in sudoku_display.sudoku.get_cell_group(x1, y1, All)
-                                    {
-                                        sudoku_display.player_pboard[j][i].remove(&value);
-=======
                                     sudoku_display.player_pboard[y1][x1].clear();
                                     for n in 1..=sudoku_display.sudoku.get_n2() {
                                         for button in sudoku_display.button_list.iter_mut() {
@@ -524,17 +443,16 @@
                                                 button.set_clickable(false);
                                             }
                                         }
->>>>>>> ac9a0fd1
                                     }
                                     for x in 0..sudoku_display.sudoku.get_n2() {
                                         for y in 0..sudoku_display.sudoku.get_n2() {
                                             if sudoku_display.sudoku.get_board()[y][x] == 0 {
                                                 sudoku_display.player_pboard[y][x].remove(&value);
-                                                sudoku_display.sudoku.get_possibility_board()[y][x].remove(&value);
+                                                sudoku_display.sudoku.get_possibility_board()[y][x]
+                                                    .remove(&value);
                                             }
                                         }
                                     }
-
                                 } else {
                                     warn!(
                                         "Mauvaise réponse, il fallait mettre {} !",
@@ -556,13 +474,12 @@
             y_offset + (grid_size / 2.) + ((b_size + b_padding) * (sudoku.get_n() as f32)) / 2.0,
             b_size * 3. + b_padding * 2.,
             button_sizey,
-            true,
             format!("Lifes: {lifes}"),
             false,
             scale_factor,
         );
 
-        if lifes <= 0 {
+        if lifes == 0 {
             warn!("t'as perdu !!!");
         }
 
@@ -807,12 +724,8 @@
 
                 if self.selected_cell.is_some() && self.selected_cell.unwrap() == (x, y) {
                     let mut pb: &HashSet<usize> = &self.sudoku.get_possibility_board()[y][x];
-<<<<<<< HEAD
-                    if self.mode == *"play" {
-=======
-
-                    if self.mode == "play".to_string() {
->>>>>>> ac9a0fd1
+
+                    if self.mode == "play" {
                         pb = &self.player_pboard[y][x];
                     }
 
@@ -859,7 +772,7 @@
             if bouton.text.contains("Lifes: ") {
                 bouton.text = format!("Lifes: {}", self.lifes);
             }
-            if bouton.text == "Undo".to_string() {
+            if bouton.text == "Undo" {
                 if self.player_pboard_history.is_empty() {
                     bouton.set_clickable(false);
                 } else {
