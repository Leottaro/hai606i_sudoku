use super::{Sudoku, SudokuDisplay};
use macroquad::prelude::*;
use std::collections::HashSet;

impl<'a> SudokuDisplay<'a> {
    pub fn new(sudoku: &'a mut Sudoku) -> Self {
<<<<<<< HEAD
        let scale_factor = 0.8;
        let grid_size = 900.0 * scale_factor;
        let pixel_per_cell = (grid_size / sudoku.get_n2() as f32) * scale_factor;
        let x_offset = 250.0 * scale_factor;
        let y_offset = 50.0 * scale_factor;
        let bx_offset = 150.0 * scale_factor;
=======
        let window_size = 900.0;
        let pixel_per_cell = window_size / sudoku.get_n2() as f32;
        let x_offset = 350.0;
        let y_offset = 50.0;
        let bx_offset = 50.0;
        let solvex_offset = 50.0;
>>>>>>> 2da16502
        let solving = false;

        Self {
            sudoku,
            scale_factor,
            grid_size,
            pixel_per_cell,
            selected_cell: None,
            selected_buttons: HashSet::new(),
            x_offset,
            y_offset,
            bx_offset,
            solvex_offset,
            solving,
        }
    }

<<<<<<< HEAD
    pub fn solve_once(&mut self) {
        if let Err(e) = self.sudoku.solve_once() {
            eprintln!("Error solving sudoku: {:?}", e);
        }
=======
    pub fn solve_once(&mut self){
        if self.sudoku.solve_once().unwrap()>2 as usize{
            self.solve_once();
        }
    }

    async fn draw_solve(&mut self, font: Font){
        let mut color: Color;
        let solve_sizex = 150.0;
        let solve_sizey = 100.0;
        let solve_ypadding = 10.0;
        let solve1_x = self.x_offset - self.solvex_offset - solve_sizex;
        let solve1_y = self.y_offset + (self.window_size - (solve_sizey)*2.0 - solve_ypadding)/2.0;
        color = Color::from_hex(0xe4ebf2);

        draw_rectangle(
            solve1_x,
            solve1_y,
            solve_sizex,
            solve_sizey,
            color
        );

        if self.solving{
            color = Color::from_hex(0xc2ddf8);
        }

        let solve2_x = self.x_offset - self.solvex_offset - solve_sizex;
        let solve2_y = self.y_offset + (self.window_size - (solve_sizey)*2.0 - solve_ypadding)/2.0 + solve_sizey + solve_ypadding;

        draw_rectangle(
            solve2_x,
            solve2_y,
            solve_sizex,
            solve_sizey,
            color
        );

        let font_size = solve_sizey as u16 * 2 / 8;
        let text1 = "solve once";
        let text1_dimensions = measure_text(&text1, Some(&font), font_size, 1.0);
        let text1_x = solve1_x + (solve_sizex - text1_dimensions.width) / 2.0;
        let text1_y = solve1_y + (solve_sizey + text1_dimensions.height) / 2.0;

        draw_text_ex(
            &text1,
            text1_x,
            text1_y,
            TextParams {
                font: Some(&font),
                font_size: font_size,
                color: Color::from_hex(0x000000),
                ..Default::default()
            },
        );

        let text2 = "solve";
        let text2_dimensions = measure_text(&text2, Some(&font), font_size, 1.0);
        let text2_x = solve2_x + (solve_sizex - text2_dimensions.width) / 2.0;
        let text2_y = solve2_y + (solve_sizey + text2_dimensions.height) / 2.0;

        draw_text_ex(
            &text2,
            text2_x,
            text2_y,
            TextParams {
                font: Some(&font),
                font_size: font_size,
                color: Color::from_hex(0x000000),
                ..Default::default()
            },
        );
>>>>>>> 2da16502
    }

    async fn draw_buttons(&self, font: Font) {
        let mut color: Color;
        for x in 0..self.sudoku.get_n() {
            for y in 0..self.sudoku.get_n() {
                let b_size = self.pixel_per_cell * 3.0 / 2.0;
                let b_padding = 10.0;
                let b_x = self.x_offset
                    + self.grid_size
                    + self.bx_offset
                    + (x as f32) * (b_size + b_padding);
                let b_y = self.y_offset
                    + (self.grid_size - (b_size + b_padding) * (self.sudoku.get_n() as f32)) / 2.0
                    + (y as f32) * (b_size + b_padding);
                if self.selected_buttons.contains(&(x, y)) {
                    color = Color::from_hex(0xc2ddf8);
                } else {
                    color = Color::from_hex(0xe4ebf2);
                }
                draw_rectangle(b_x, b_y, b_size, b_size, color);
                let font_size = b_size as u16 * 2 / 3;
                let text = (y * self.sudoku.get_n() + x + 1).to_string();
                let text_dimensions = measure_text(&text, Some(&font), font_size, 1.0);
                let text_x = b_x + (b_size - text_dimensions.width) / 2.0;
                let text_y = b_y + (b_size + text_dimensions.height) / 2.0;
                draw_text_ex(
                    &text,
                    text_x,
                    text_y,
                    TextParams {
                        font: Some(&font),
                        font_size: font_size,
                        color: Color::from_hex(0x000000),
                        ..Default::default()
                    },
                );
            }
        }
    }

    fn draw_cell(&self, x: usize, y: usize, color: Color) {
        draw_rectangle(
            x as f32 * self.pixel_per_cell + self.x_offset,
            y as f32 * self.pixel_per_cell + self.y_offset,
            self.pixel_per_cell,
            self.pixel_per_cell,
            color,
        );
    }

    async fn draw_sudoku(&self, font: Font) {
        let n = self.sudoku.get_n();
        let n2 = self.sudoku.get_n2();
        for i in 0..n2 {
            let i = i as f32;
            // row
            draw_line(
                0.0 + self.x_offset,
                i * self.pixel_per_cell + self.y_offset,
                self.grid_size + self.x_offset,
                i * self.pixel_per_cell + self.y_offset,
                1.0,
                Color::from_hex(0xc0c5d3),
            );
            // col
            draw_line(
                i * self.pixel_per_cell + self.x_offset,
                0.0 + self.y_offset,
                i * self.pixel_per_cell + self.x_offset,
                self.grid_size + self.y_offset,
                1.0,
                Color::from_hex(0xc0c5d3),
            );
        }

        for y in 0..n {
            for x in 0..n {
                draw_rectangle_lines(
                    (x * n) as f32 * self.pixel_per_cell + self.x_offset,
                    (y * n) as f32 * self.pixel_per_cell + self.y_offset,
                    n as f32 * self.pixel_per_cell,
                    n as f32 * self.pixel_per_cell,
                    2.0,
                    Color::from_hex(0x000000),
                );
            }
        }

        for (y, line) in self.sudoku.get_board().into_iter().enumerate() {
            for (x, cell) in line.into_iter().enumerate() {
                if cell == 0 {
                    continue;
                }
                let font_size = self.pixel_per_cell as u16 * 2 / 3;
                let text = cell.to_string();
                let text_dimensions = measure_text(&text, Some(&font), font_size, 1.0);
                let text_x = (x as f32 * self.pixel_per_cell)
                    + (self.pixel_per_cell - text_dimensions.width) / 2.0;
                let text_y = (y as f32 * self.pixel_per_cell)
                    + (self.pixel_per_cell + text_dimensions.height) / 2.0;
                draw_text_ex(
                    &text,
                    text_x + self.x_offset,
                    text_y + self.y_offset,
                    TextParams {
                        font: Some(&font),
                        font_size: font_size,
                        color: Color::from_hex(0x000000),
                        ..Default::default()
                    },
                );
            }
        }

        let pb = self.sudoku.get_possibility_board();
        for x in 0..n2 {
            for y in 0..n2 {
                if pb[y][x].len() == 0 {
                    continue;
                }
                let font_size = self.pixel_per_cell as u16 * 2 / (3 * n as u16);
                for i in 0..n {
                    for j in 0..n {
                        let number = i * n + j + 1;
                        if !pb[y][x].contains(&number) {
                            continue;
                        }
                        let text = number.to_string();
                        let text_dimensions = measure_text(&text, Some(&font), font_size, 1.0);
                        let text_x = (x as f32 * self.pixel_per_cell)
                            - (self.pixel_per_cell / n as f32)
                            + ((j as f32 + 1.0) * self.pixel_per_cell / n as f32)
                            + (self.pixel_per_cell / n as f32 - text_dimensions.width) / 2.0;
                        let text_y = (y as f32 * self.pixel_per_cell)
                            - (self.pixel_per_cell / n as f32)
                            + ((i as f32 + 1.0) * self.pixel_per_cell / n as f32)
                            + (self.pixel_per_cell / n as f32 + text_dimensions.height) / 2.0;
                        draw_text_ex(
                            &text,
                            text_x + self.x_offset,
                            text_y + self.y_offset,
                            TextParams {
                                font: Some(&font),
                                font_size: font_size,
                                color: Color::from_hex(0x000000),
                                ..Default::default()
                            },
                        );
                    }
                }
            }
        }
    }

    pub fn update_scale(&mut self) {
        self.scale_factor = screen_height() / self.grid_size;
        self.grid_size = screen_height();
        self.pixel_per_cell = (self.grid_size / self.sudoku.get_n2() as f32) * self.scale_factor;
        self.x_offset = 250.0 * self.scale_factor;
        self.y_offset = 0.0 * self.scale_factor;
        self.bx_offset = 50.0 * self.scale_factor;
    }

    pub async fn run(&mut self, font: Font) {
        self.update_scale();
        let b_size = self.pixel_per_cell * 3.0 / 2.0;
        let b_padding = 10.0;

        let (mouse_x, mouse_y) = (
            mouse_position().0 - self.x_offset,
            mouse_position().1 - self.y_offset,
        );
        let x = (mouse_x / self.pixel_per_cell).floor() as usize;
        let y = (mouse_y / self.pixel_per_cell).floor() as usize;

        clear_background(Color::from_hex(0xffffff));

        //si on clique
        if is_mouse_button_pressed(MouseButton::Left) {
<<<<<<< HEAD
            let b_x = self.x_offset + self.grid_size + self.bx_offset;
            let b_y = self.y_offset
                + (self.grid_size - (b_size + b_padding) * (self.sudoku.get_n() as f32)) / 2.0;
            if mouse_x + self.x_offset > b_x
                && mouse_x + self.x_offset
                    < b_x + (b_size + b_padding) * (self.sudoku.get_n() as f32)
                && mouse_y + self.y_offset > b_y
                && mouse_y + self.y_offset
                    < b_y + (b_size + b_padding) * (self.sudoku.get_n() as f32)
            {
                let button = (
                    ((mouse_x + self.x_offset - b_x) / (b_size + b_padding) as f32).floor()
                        as usize,
                    ((mouse_y + self.y_offset - b_y) / (b_size + b_padding) as f32).floor()
                        as usize,
                );
                if self.selected_buttons.contains(&button) {
=======
            //regarde le bouton selectionne
            let b_size = 150.0;
            let b_padding = 10.0;
            let b_x = self.x_offset + self.window_size + self.bx_offset;
            let b_y = self.y_offset + (self.window_size - (b_size + b_padding)*(self.sudoku.get_n() as f32))/2.0;
            if mouse_x + self.x_offset > b_x && mouse_x + self.x_offset < b_x + (b_size + b_padding) * (self.sudoku.get_n() as f32)
            && mouse_y + self.y_offset > b_y && mouse_y + self.y_offset < b_y + (b_size + b_padding) * (self.sudoku.get_n() as f32){
                let button = (((mouse_x + self.x_offset - b_x)/(b_size+b_padding) as f32).floor() as usize, ((mouse_y + self.y_offset - b_y)/(b_size+b_padding) as f32).floor() as usize);
                if self.selected_buttons.contains(&button){
>>>>>>> 2da16502
                    self.selected_buttons.remove(&button);
                } else {
                    self.selected_buttons.insert(button);
                }
            }

            let solve_sizex = 150.0;
            let solve_sizey = 100.0;
            let solve_ypadding = 10.0;

            let solve1_x = self.x_offset - self.solvex_offset - solve_sizex;
            let solve1_y = self.y_offset + (self.window_size - (solve_sizey)*2.0 - solve_ypadding)/2.0;

            let solve2_x = self.x_offset - self.solvex_offset - solve_sizex;
            let solve2_y = self.y_offset + (self.window_size - (solve_sizey)*2.0 - solve_ypadding)/2.0 + solve_sizey + solve_ypadding;
            
            if mouse_x + self.x_offset > solve1_x && mouse_y + self.y_offset > solve1_y
            && mouse_x + self.x_offset < solve1_x + solve_sizex && mouse_y + self.y_offset < solve1_y + solve_sizey{
                self.solve_once();
            }

            if mouse_x + self.x_offset > solve2_x && mouse_y + self.y_offset > solve2_y
            && mouse_x + self.x_offset < solve2_x + solve_sizex && mouse_y + self.y_offset < solve2_y + solve_sizey{
                if self.solving{
                    self.solving = false;
                }
                else{
                    self.solving = true;
                }
            }
        }

<<<<<<< HEAD
        if (mouse_x as f32) < self.grid_size
            && (mouse_x as f32) > 0.0
            && (mouse_y as f32) < self.grid_size
            && (mouse_y as f32) > 0.0
        {
=======
        //si on clique dans le sudoku
        if (mouse_x as f32) < self.window_size && (mouse_x as f32) > 0.0 && (mouse_y as f32) < self.window_size && (mouse_y as f32) > 0.0{

>>>>>>> 2da16502
            if is_mouse_button_pressed(MouseButton::Left) {
                if self.selected_cell.is_some() && self.selected_cell.unwrap() == (x, y) {
                    self.selected_cell = None;
                } else {
                    self.selected_cell = Some((x, y));
                }
                self.selected_buttons.clear();

                if self.selected_cell.is_some() && self.selected_cell.unwrap() == (x, y){
                    let pb: &HashSet<usize> = &self.sudoku.get_possibility_board()[y][x];
                    for n in pb{
                        for i in 0..self.sudoku.get_n(){
                            for j in 0..self.sudoku.get_n(){
                                if self.sudoku.get_n()*j + i + 1 == *n{
                                    self.selected_buttons.insert((i,j));
                                }
                            }
                        }
                    }
                }
            }
<<<<<<< HEAD

=======
>>>>>>> 2da16502
            self.draw_cell(x, y, Color::from_hex(0xf1f5f9));
        }

        if let Some((x, y)) = self.selected_cell {
            for (x, y) in Sudoku::get_cell_groups(self.sudoku.get_n(), x, y)
                .iter()
                .flatten()
            {
                self.draw_cell(*x, *y, Color::from_hex(0xe4ebf2));
            }
            self.draw_cell(x, y, Color::from_hex(0xc2ddf8));
        }

        self.draw_sudoku(font.clone()).await;
        self.draw_buttons(font.clone()).await;
        self.draw_solve(font.clone()).await;
    }
}<|MERGE_RESOLUTION|>--- conflicted
+++ resolved
@@ -4,21 +4,12 @@
 
 impl<'a> SudokuDisplay<'a> {
     pub fn new(sudoku: &'a mut Sudoku) -> Self {
-<<<<<<< HEAD
         let scale_factor = 0.8;
         let grid_size = 900.0 * scale_factor;
         let pixel_per_cell = (grid_size / sudoku.get_n2() as f32) * scale_factor;
         let x_offset = 250.0 * scale_factor;
         let y_offset = 50.0 * scale_factor;
         let bx_offset = 150.0 * scale_factor;
-=======
-        let window_size = 900.0;
-        let pixel_per_cell = window_size / sudoku.get_n2() as f32;
-        let x_offset = 350.0;
-        let y_offset = 50.0;
-        let bx_offset = 50.0;
-        let solvex_offset = 50.0;
->>>>>>> 2da16502
         let solving = false;
 
         Self {
@@ -36,12 +27,6 @@
         }
     }
 
-<<<<<<< HEAD
-    pub fn solve_once(&mut self) {
-        if let Err(e) = self.sudoku.solve_once() {
-            eprintln!("Error solving sudoku: {:?}", e);
-        }
-=======
     pub fn solve_once(&mut self){
         if self.sudoku.solve_once().unwrap()>2 as usize{
             self.solve_once();
@@ -54,7 +39,7 @@
         let solve_sizey = 100.0;
         let solve_ypadding = 10.0;
         let solve1_x = self.x_offset - self.solvex_offset - solve_sizex;
-        let solve1_y = self.y_offset + (self.window_size - (solve_sizey)*2.0 - solve_ypadding)/2.0;
+        let solve1_y = self.y_offset + (self.grid_size - (solve_sizey)*2.0 - solve_ypadding)/2.0;
         color = Color::from_hex(0xe4ebf2);
 
         draw_rectangle(
@@ -70,7 +55,7 @@
         }
 
         let solve2_x = self.x_offset - self.solvex_offset - solve_sizex;
-        let solve2_y = self.y_offset + (self.window_size - (solve_sizey)*2.0 - solve_ypadding)/2.0 + solve_sizey + solve_ypadding;
+        let solve2_y = self.y_offset + (self.grid_size - (solve_sizey)*2.0 - solve_ypadding)/2.0 + solve_sizey + solve_ypadding;
 
         draw_rectangle(
             solve2_x,
@@ -114,7 +99,6 @@
                 ..Default::default()
             },
         );
->>>>>>> 2da16502
     }
 
     async fn draw_buttons(&self, font: Font) {
@@ -295,7 +279,6 @@
 
         //si on clique
         if is_mouse_button_pressed(MouseButton::Left) {
-<<<<<<< HEAD
             let b_x = self.x_offset + self.grid_size + self.bx_offset;
             let b_y = self.y_offset
                 + (self.grid_size - (b_size + b_padding) * (self.sudoku.get_n() as f32)) / 2.0;
@@ -313,17 +296,6 @@
                         as usize,
                 );
                 if self.selected_buttons.contains(&button) {
-=======
-            //regarde le bouton selectionne
-            let b_size = 150.0;
-            let b_padding = 10.0;
-            let b_x = self.x_offset + self.window_size + self.bx_offset;
-            let b_y = self.y_offset + (self.window_size - (b_size + b_padding)*(self.sudoku.get_n() as f32))/2.0;
-            if mouse_x + self.x_offset > b_x && mouse_x + self.x_offset < b_x + (b_size + b_padding) * (self.sudoku.get_n() as f32)
-            && mouse_y + self.y_offset > b_y && mouse_y + self.y_offset < b_y + (b_size + b_padding) * (self.sudoku.get_n() as f32){
-                let button = (((mouse_x + self.x_offset - b_x)/(b_size+b_padding) as f32).floor() as usize, ((mouse_y + self.y_offset - b_y)/(b_size+b_padding) as f32).floor() as usize);
-                if self.selected_buttons.contains(&button){
->>>>>>> 2da16502
                     self.selected_buttons.remove(&button);
                 } else {
                     self.selected_buttons.insert(button);
@@ -335,10 +307,10 @@
             let solve_ypadding = 10.0;
 
             let solve1_x = self.x_offset - self.solvex_offset - solve_sizex;
-            let solve1_y = self.y_offset + (self.window_size - (solve_sizey)*2.0 - solve_ypadding)/2.0;
+            let solve1_y = self.y_offset + (self.grid_size - (solve_sizey)*2.0 - solve_ypadding)/2.0;
 
             let solve2_x = self.x_offset - self.solvex_offset - solve_sizex;
-            let solve2_y = self.y_offset + (self.window_size - (solve_sizey)*2.0 - solve_ypadding)/2.0 + solve_sizey + solve_ypadding;
+            let solve2_y = self.y_offset + (self.grid_size - (solve_sizey)*2.0 - solve_ypadding)/2.0 + solve_sizey + solve_ypadding;
             
             if mouse_x + self.x_offset > solve1_x && mouse_y + self.y_offset > solve1_y
             && mouse_x + self.x_offset < solve1_x + solve_sizex && mouse_y + self.y_offset < solve1_y + solve_sizey{
@@ -356,17 +328,9 @@
             }
         }
 
-<<<<<<< HEAD
-        if (mouse_x as f32) < self.grid_size
-            && (mouse_x as f32) > 0.0
-            && (mouse_y as f32) < self.grid_size
-            && (mouse_y as f32) > 0.0
-        {
-=======
         //si on clique dans le sudoku
-        if (mouse_x as f32) < self.window_size && (mouse_x as f32) > 0.0 && (mouse_y as f32) < self.window_size && (mouse_y as f32) > 0.0{
-
->>>>>>> 2da16502
+        if (mouse_x as f32) < self.grid_size && (mouse_x as f32) > 0.0 && (mouse_y as f32) < self.grid_size && (mouse_y as f32) > 0.0{
+
             if is_mouse_button_pressed(MouseButton::Left) {
                 if self.selected_cell.is_some() && self.selected_cell.unwrap() == (x, y) {
                     self.selected_cell = None;
@@ -388,10 +352,6 @@
                     }
                 }
             }
-<<<<<<< HEAD
-
-=======
->>>>>>> 2da16502
             self.draw_cell(x, y, Color::from_hex(0xf1f5f9));
         }
 
