use graph::prelude::{Graph, GraphBuilder, UndirectedCsrGraph, UndirectedNeighbors};
use log::warn;
use std::collections::HashSet;

use super::{
    Coords, Sudoku,
    SudokuDifficulty::{self, *},
    SudokuGroups::*,
    SudokuRule,
};
use crate::debug_only;

/*
difficulties info:

Difficulty EASY:
    min: 0ms
    max: 2ms
    average 0.23 ms
    median: 0ms
Difficulty MEDIUM:
    min: 35ms
    max: 1252ms
    average 231.57 ms
    median: 152ms
Difficulty HARD:
    min: 15ms
    max: 582ms
    average 74.49 ms
    median: 64ms
Difficulty MASTER:
    min: 25ms
    max: 2779ms
    average 389.73 ms
    median: 253ms
Difficulty EXTREME:
    min: 160ms
    max: 81773ms
    average 14154.77 ms
    median: 8692ms
*/

impl Sudoku {
    pub const RULES: &'static [(usize, SudokuDifficulty, SudokuRule)] = &[
<<<<<<< HEAD
        (29, Unimplemented, Sudoku::bi_value_universal_grave),
        (35, Unimplemented, Sudoku::avoidable_rectangle),
        (36, Unimplemented, Sudoku::unique_rectangle),
        (37, Unimplemented, Sudoku::hidden_unique_rectangle),
        (44, Unimplemented, Sudoku::exocet),
=======
>>>>>>> e53cb665
        (0, Easy, Sudoku::naked_singles),
        (1, Easy, Sudoku::hidden_singles),
        (8, Easy, Sudoku::pointing_pair),
        (2, Easy, Sudoku::naked_pairs),
        (3, Medium, Sudoku::naked_triples),
        (9, Medium, Sudoku::pointing_triple),
        (10, Medium, Sudoku::box_reduction),
        (4, Medium, Sudoku::hidden_pairs),
        (12, Hard, Sudoku::finned_x_wing),
        (18, Hard, Sudoku::w_wing),
        (17, Hard, Sudoku::y_wing),
        (15, Master, Sudoku::skyscraper),
        (16, Master, Sudoku::simple_coloring),
        (5, Master, Sudoku::hidden_triples),
        (20, Master, Sudoku::finned_swordfish),
        (11, Extreme, Sudoku::x_wing),
        (6, Extreme, Sudoku::naked_quads),
        (19, Extreme, Sudoku::swordfish),
        (7, Extreme, Sudoku::hidden_quads),
        (13, Extreme, Sudoku::franken_x_wing),
        (29, Useless, Sudoku::bi_value_universal_grave),
        (35, Useless, Sudoku::avoidable_rectangle),
        (36, Useless, Sudoku::unique_rectangle),
        // unimplemented rules
        (14, Unimplemented, Sudoku::finned_mutant_x_wing),
        (21, Unimplemented, Sudoku::sashimi_finned_swordfish),
        (22, Unimplemented, Sudoku::franken_swordfish),
        (23, Unimplemented, Sudoku::mutant_swordfish),
        (24, Unimplemented, Sudoku::finned_mutant_swordfish),
        (25, Unimplemented, Sudoku::sashimi_finned_mutant_swordfish),
        (26, Unimplemented, Sudoku::sue_de_coq),
        (27, Unimplemented, Sudoku::xyz_wing),
        (28, Unimplemented, Sudoku::x_cycle),
        (30, Unimplemented, Sudoku::xy_chain),
        (31, Unimplemented, Sudoku::three_d_medusa),
        (32, Unimplemented, Sudoku::jellyfish),
        (33, Unimplemented, Sudoku::finned_jellyfish),
        (34, Unimplemented, Sudoku::sashimi_finned_jellyfish),
        (37, Unimplemented, Sudoku::hidden_unique_rectangle),
        (38, Unimplemented, Sudoku::wxyz_wing),
        (39, Unimplemented, Sudoku::firework),
        (40, Unimplemented, Sudoku::subset_exclusion),
        (41, Unimplemented, Sudoku::empty_rectangle),
        (42, Unimplemented, Sudoku::sue_de_coq_extended),
        (43, Unimplemented, Sudoku::sk_loop),
        (44, Unimplemented, Sudoku::exocet),
        (45, Unimplemented, Sudoku::almost_locked_sets),
        (46, Unimplemented, Sudoku::alternating_inference_chain),
        (47, Unimplemented, Sudoku::digit_forcing_chains),
        (48, Unimplemented, Sudoku::nishio_forcing_chains),
        (49, Unimplemented, Sudoku::cell_forcing_chains),
        (50, Unimplemented, Sudoku::unit_forcing_chains),
        (51, Unimplemented, Sudoku::almost_locked_set_forcing_chain),
        (52, Unimplemented, Sudoku::death_blossom),
        (53, Unimplemented, Sudoku::pattern_overlay),
        (54, Unimplemented, Sudoku::bowmans_bingo),
    ];

    // RULES SOLVING
    // CHECK https://www.taupierbw.be/SudokuCoach
    // THE RULES ARE LISTED BY INCREASING DIFFICULTY
    // A RULE RETURN TRUE IF IT CHANGED SOMETHING

    // règle 0: http://www.taupierbw.be/SudokuCoach/SC_Singles.shtml
    pub(super) fn naked_singles(&mut self) -> bool {
        for y in 0..self.n2 {
            for x in 0..self.n2 {
                if self.possibility_board[y][x].len() == 1 {
                    let &value = self.possibility_board[y][x].iter().next().unwrap();
                    self.set_value(x, y, value);
                    debug_only!("valeur {} fixée en x: {}, y: {}", value, x, y);
                    return true;
                }
            }
        }
        false
    }

    // règle 1: http://www.taupierbw.be/SudokuCoach/SC_Singles.shtml
    pub(super) fn hidden_singles(&mut self) -> bool {
        for group in self.get_group(All) {
            for value in 1..=self.n2 {
                let cells_with_value: Vec<&Coords> = group
                    .iter()
                    .filter(|&&(x, y)| self.possibility_board[y][x].contains(&value))
                    .collect();
                if cells_with_value.len() == 1 {
                    let &&(x, y) = cells_with_value.first().unwrap();
                    self.set_value(x, y, value);
                    debug_only!("valeur {} fixée en x: {}, y: {}", value, x, y);
                    return true;
                }
            }
        }
        false
    }

    // règle 2: http://www.taupierbw.be/SudokuCoach/SC_NakedPairs.shtml
    pub(super) fn naked_pairs(&mut self) -> bool {
        let mut modified = false;
        for group in self.get_group(All) {
            let pairs: Vec<&Coords> = group
                .iter()
                .filter(|&&(x, y)| self.possibility_board[y][x].len() == 2)
                .collect();

            for i in 0..pairs.len() {
                for j in (i + 1)..pairs.len() {
                    let &(x1, y1) = pairs[i];
                    let &(x2, y2) = pairs[j];
                    if self.possibility_board[y1][x1] == self.possibility_board[y2][x2] {
                        for &(x, y) in group.iter() {
                            if (x, y) == *pairs[i] || (x, y) == *pairs[j] {
                                continue;
                            }
                            for value in self.possibility_board[y1][x1].clone() {
                                if self.possibility_board[y][x].remove(&value) {
                                    debug_only!("({}, {}): possibilité {} supprimée", x, y, value);
                                    modified = true;
                                }
                            }
                        }
                    }
                }
            }
        }
        modified
    }

    // règle 3: http://www.taupierbw.be/SudokuCoach/SC_NakedTriples.shtml
    pub(super) fn naked_triples(&mut self) -> bool {
        let mut modified = false;
        for group in self.get_group(All) {
            let pairs_or_triples: Vec<&Coords> = group
                .iter()
                .filter(|&&(x, y)| {
                    self.possibility_board[y][x].len() == 2
                        || self.possibility_board[y][x].len() == 3
                })
                .collect();

            for i in 0..pairs_or_triples.len() {
                for j in (i + 1)..pairs_or_triples.len() {
                    for k in (j + 1)..pairs_or_triples.len() {
                        let &(x1, y1) = pairs_or_triples[i];
                        let &(x2, y2) = pairs_or_triples[j];
                        let &(x3, y3) = pairs_or_triples[k];
                        let common_possibilities: HashSet<usize> = self.possibility_board[y1][x1]
                            .union(&self.possibility_board[y2][x2])
                            .chain(&self.possibility_board[y3][x3])
                            .cloned()
                            .collect();
                        if common_possibilities.len() == 3 {
                            for &(x, y) in group.iter() {
                                if (x, y) == *pairs_or_triples[i]
                                    || (x, y) == *pairs_or_triples[j]
                                    || (x, y) == *pairs_or_triples[k]
                                {
                                    continue;
                                }
                                for &value in common_possibilities.iter() {
                                    if self.possibility_board[y][x].remove(&value) {
                                        debug_only!(
                                            "({}, {}): possibilité {} supprimée",
                                            x,
                                            y,
                                            value
                                        );
                                        modified = true;
                                    }
                                }
                            }
                        }
                    }
                }
            }
        }
        modified
    }

    // règle 4: http://www.taupierbw.be/SudokuCoach/SC_HiddenPairs.shtml
    pub(super) fn hidden_pairs(&mut self) -> bool {
        let mut modified = false;
        for group in self.get_group(All) {
            for value1 in 1..self.n2 {
                let occurences_value1: HashSet<&Coords> = group
                    .iter()
                    .filter(|&&(x, y)| self.possibility_board[y][x].contains(&value1))
                    .collect();
                if occurences_value1.len() != 2 {
                    continue;
                }
                for value2 in (value1 + 1)..=self.n2 {
                    let occurences_value2: HashSet<&Coords> = group
                        .iter()
                        .filter(|&&(x, y)| self.possibility_board[y][x].contains(&value2))
                        .collect();
                    if occurences_value1 != occurences_value2 {
                        continue;
                    }
                    for &&(x, y) in occurences_value1.iter() {
                        for value in 1..=self.n2 {
                            if value != value1
                                && value != value2
                                && self.possibility_board[y][x].remove(&value)
                            {
                                debug_only!("({}, {}): possibilité {} supprimée", x, y, value);
                                modified = true;
                            }
                        }
                    }
                }
            }
        }
        modified
    }

    // règle 5: http://www.taupierbw.be/SudokuCoach/SC_HiddenTriples.shtml
    pub(super) fn hidden_triples(&mut self) -> bool {
        let mut modified = false;
        for group in self.get_group(All) {
            for value1 in 1..self.n2 {
                let occurences_value1: HashSet<&Coords> = group
                    .iter()
                    .filter(|&&(x, y)| self.possibility_board[y][x].contains(&value1))
                    .collect();
                if occurences_value1.is_empty() {
                    continue;
                }
                for value2 in (value1 + 1)..=self.n2 {
                    let occurences_value2: HashSet<&Coords> = group
                        .iter()
                        .filter(|&&(x, y)| self.possibility_board[y][x].contains(&value2))
                        .collect();
                    if occurences_value2.is_empty() {
                        continue;
                    }
                    for value3 in (value2 + 1)..=self.n2 {
                        let occurences_value3: HashSet<&Coords> = group
                            .iter()
                            .filter(|&&(x, y)| self.possibility_board[y][x].contains(&value3))
                            .collect();

                        if occurences_value3.is_empty() {
                            continue;
                        }

                        let common_occurences: HashSet<&&Coords> = occurences_value1
                            .union(&occurences_value2)
                            .chain(&occurences_value3)
                            .collect();

                        if common_occurences.len() != 3 {
                            continue;
                        }

                        for &&(x, y) in common_occurences.into_iter() {
                            for value in 1..=self.n2 {
                                if value != value1
                                    && value != value2
                                    && value != value3
                                    && self.possibility_board[y][x].remove(&value)
                                {
                                    debug_only!("({}, {}): possibilité {} supprimée", x, y, value);
                                    modified = true;
                                }
                            }
                        }
                    }
                }
            }
        }
        modified
    }

    // règle 6: http://www.taupierbw.be/SudokuCoach/SC_NakedQuads.shtml
    pub(super) fn naked_quads(&mut self) -> bool {
        let mut modified = false;
        for group in self.get_group(All) {
            let pairs_or_triples_or_quads: Vec<&Coords> = group
                .iter()
                .filter(|&&(x, y)| {
                    self.possibility_board[y][x].len() >= 2
                        && self.possibility_board[y][x].len() <= 4
                })
                .collect();

            for i in 0..pairs_or_triples_or_quads.len() {
                for j in (i + 1)..pairs_or_triples_or_quads.len() {
                    for k in (j + 1)..pairs_or_triples_or_quads.len() {
                        for l in (k + 1)..pairs_or_triples_or_quads.len() {
                            let &(x1, y1) = pairs_or_triples_or_quads[i];
                            let &(x2, y2) = pairs_or_triples_or_quads[j];
                            let &(x3, y3) = pairs_or_triples_or_quads[k];
                            let &(x4, y4) = pairs_or_triples_or_quads[l];
                            let common_possibilities: HashSet<usize> = self.possibility_board[y1]
                                [x1]
                                .union(&self.possibility_board[y2][x2])
                                .chain(
                                    self.possibility_board[y3][x3]
                                        .union(&self.possibility_board[y4][x4]),
                                )
                                .cloned()
                                .collect();
                            if common_possibilities.len() == 4 {
                                for &(x, y) in group.iter() {
                                    if (x, y) == *pairs_or_triples_or_quads[i]
                                        || (x, y) == *pairs_or_triples_or_quads[j]
                                        || (x, y) == *pairs_or_triples_or_quads[k]
                                        || (x, y) == *pairs_or_triples_or_quads[l]
                                    {
                                        continue;
                                    }

                                    for &value in common_possibilities.iter() {
                                        if self.possibility_board[y][x].remove(&value) {
                                            debug_only!(
                                                "({}, {}): possibilité {} supprimée",
                                                x,
                                                y,
                                                value
                                            );
                                            modified = true;
                                        }
                                    }
                                }
                            }
                        }
                    }
                }
            }
        }
        modified
    }

    // règle 7: http://www.taupierbw.be/SudokuCoach/SC_HiddenQuads.shtml
    pub(super) fn hidden_quads(&mut self) -> bool {
        let mut modified = false;
        for group in self.get_group(All) {
            for value1 in 1..self.n2 {
                let occurences_value1: HashSet<&Coords> = group
                    .iter()
                    .filter(|&&(x, y)| self.possibility_board[y][x].contains(&value1))
                    .collect();
                if occurences_value1.is_empty() {
                    continue;
                }
                for value2 in (value1 + 1)..=self.n2 {
                    let occurences_value2: HashSet<&Coords> = group
                        .iter()
                        .filter(|&&(x, y)| self.possibility_board[y][x].contains(&value2))
                        .collect();
                    if occurences_value2.is_empty() {
                        continue;
                    }
                    for value3 in (value2 + 1)..=self.n2 {
                        let occurences_value3: HashSet<&Coords> = group
                            .iter()
                            .filter(|&&(x, y)| self.possibility_board[y][x].contains(&value3))
                            .collect();
                        if occurences_value3.is_empty() {
                            continue;
                        }
                        for value4 in (value3 + 1)..=self.n2 {
                            let occurences_value4: HashSet<&Coords> = group
                                .iter()
                                .filter(|&&(x, y)| self.possibility_board[y][x].contains(&value4))
                                .collect();
                            if occurences_value4.is_empty() {
                                continue;
                            }

                            let common_occurences: HashSet<&&Coords> = occurences_value1
                                .union(&occurences_value2)
                                .chain(occurences_value3.union(&occurences_value4))
                                .collect();

                            if common_occurences.len() != 4 {
                                continue;
                            }
                            for &&(x, y) in common_occurences.into_iter() {
                                for value in 1..=self.n2 {
                                    if value != value1
                                        && value != value2
                                        && value != value3
                                        && value != value4
                                        && self.possibility_board[y][x].remove(&value)
                                    {
                                        debug_only!(
                                            "({}, {}): possibilité {} supprimée",
                                            x,
                                            y,
                                            value
                                        );
                                        modified = true;
                                    }
                                }
                            }
                        }
                    }
                }
            }
        }
        modified
    }

    // règle 8: http://www.taupierbw.be/SudokuCoach/SC_PointingPair.shtml
    pub(super) fn pointing_pair(&mut self) -> bool {
        let mut modified = false;
        for square in self.get_group(Square) {
            for value in 1..=self.n2 {
                let occurences: Vec<&Coords> = square
                    .iter()
                    .filter(|&&(x, y)| self.possibility_board[y][x].contains(&value))
                    .collect();
                if occurences.len() != 2 {
                    continue;
                }
                let &(x1, y1) = occurences[0];
                let &(x2, y2) = occurences[1];
                if x1 == x2 {
                    for y in 0..self.n2 {
                        if y == y1 || y == y2 {
                            continue;
                        }
                        if self.possibility_board[y][x1].remove(&value) {
                            debug_only!("({}, {}): possibilité {} supprimée", x1, y, value);
                            modified = true;
                        }
                    }
                } else if y1 == y2 {
                    for x in 0..self.n2 {
                        if x == x1 || x == x2 {
                            continue;
                        }
                        if self.possibility_board[y1][x].remove(&value) {
                            debug_only!("({}, {}): possibilité {} supprimée", x, y1, value);
                            modified = true;
                        }
                    }
                } else {
                    continue;
                }
            }
        }
        modified
    }

    // règle 9: http://www.taupierbw.be/SudokuCoach/SC_PointingTriple.shtml
    pub(super) fn pointing_triple(&mut self) -> bool {
        let mut modified = false;
        for square in self.get_group(Square) {
            for value in 1..=self.n2 {
                let occurences: Vec<&Coords> = square
                    .iter()
                    .filter(|&&(x, y)| self.possibility_board[y][x].contains(&value))
                    .collect();
                if occurences.len() != 3 {
                    continue;
                }
                let &(x1, y1) = occurences[0];
                let &(x2, y2) = occurences[1];
                let &(x3, y3) = occurences[2];
                if x1 == x2 && x2 == x3 {
                    for y in 0..self.n2 {
                        if y == y1 || y == y2 || y == y3 {
                            continue;
                        }
                        if self.possibility_board[y][x1].remove(&value) {
                            debug_only!("({}, {}): possibilité {} supprimée", x1, y, value);
                            modified = true;
                        }
                    }
                } else if y1 == y2 && y2 == y3 {
                    for x in 0..self.n2 {
                        if x == x1 || x == x2 || x == x3 {
                            continue;
                        }
                        if self.possibility_board[y1][x].remove(&value) {
                            debug_only!("({}, {}): possibilité {} supprimée", x, y1, value);
                            modified = true;
                        }
                    }
                } else {
                    continue;
                }
            }
        }
        modified
    }

    // règle 10: http://www.taupierbw.be/SudokuCoach/SC_BoxReduction.shtml
    pub(super) fn box_reduction(&mut self) -> bool {
        let mut modified = false;
        for rows in self.get_group(Row) {
            for value in 1..=self.n2 {
                let mut occurences: Vec<&Coords> = rows
                    .iter()
                    .filter(|&&(x, y)| self.possibility_board[y][x].contains(&value))
                    .collect();
                if occurences.len() < 2 || occurences.len() > 3 {
                    continue;
                }
                let &(x1, y1) = occurences.pop().unwrap();
                if occurences.iter().all(|&(x, _)| x / self.n == x1 / self.n) {
                    for (x, y) in self.get_cell_group(x1, y1, Square) {
                        if y == y1 {
                            continue;
                        }
                        if self.possibility_board[y][x].remove(&value) {
                            debug_only!(
                                "row x1:{x1} y1:{y1} x:{} y:{}: possibilité {} supprimée",
                                x,
                                y,
                                value
                            );
                            if y1 == y {
                                println!("AIE AIE AIE PROBLEME!!!");
                            }
                            modified = true;
                        }
                    }
                }
            }
        }

        for cols in self.get_group(Column) {
            for value in 1..=self.n2 {
                let mut occurences: Vec<&Coords> = cols
                    .iter()
                    .filter(|&&(x, y)| self.possibility_board[y][x].contains(&value))
                    .collect();
                if occurences.len() < 2 || occurences.len() > 3 {
                    continue;
                }
                let &(x1, y1) = occurences.pop().unwrap();
                if occurences.iter().all(|&(_, y)| y / self.n == y1 / self.n) {
                    for (x, y) in self.get_cell_group(x1, y1, Square) {
                        if x == x1 {
                            continue;
                        }
                        if self.possibility_board[y][x].remove(&value) {
                            debug_only!("col {x1}: ({}, {}) possibilité {} supprimée", x, y, value);
                            modified = true;
                        }
                    }
                }
            }
        }
        modified
    }

    // règle 11: http://www.taupierbw.be/SudokuCoach/SC_XWing.shtml
    pub(super) fn x_wing(&mut self) -> bool {
        let mut modified = false;
        for value in 1..self.n2 {
            for i1 in 0..(self.n2 - 1) {
                let row1_positions: HashSet<usize> = (0..self.n2)
                    .filter(|x| self.possibility_board[i1][*x].contains(&value))
                    .collect();
                let row1_pos = if row1_positions.len() == 2 {
                    let row1_vec: Vec<&usize> = row1_positions.iter().collect();
                    Some((row1_vec[0], row1_vec[1]))
                } else {
                    None
                };

                let col1_positions: HashSet<usize> = (0..self.n2)
                    .filter(|y| self.possibility_board[*y][i1].contains(&value))
                    .collect();
                let col1_pos: Option<Coords> = if col1_positions.len() == 2 {
                    let col1_vec: Vec<&usize> = col1_positions.iter().collect();
                    Some((*col1_vec[0], *col1_vec[1]))
                } else {
                    None
                };

                for i2 in (i1 + 1)..self.n2 {
                    let mut picked_cells: Vec<(bool, Coords)> = Vec::new();

                    let row2_positions: HashSet<usize> = (0..self.n2)
                        .filter(|x| self.possibility_board[i2][*x].contains(&value))
                        .collect();

                    if row1_pos.is_some() && row2_positions == row1_positions {
                        let (x1, x2) = row1_pos.unwrap();

                        let col1 = self.get_cell_group(*x1, i1, Column);
                        let col2 = self.get_cell_group(*x2, i1, Column);
                        for &(x, y) in col1.union(&col2) {
                            if y == i1 || y == i2 {
                                continue;
                            }
                            picked_cells.push((true, (x, y)));
                        }
                    }

                    let col2_positions: HashSet<usize> = (0..self.n2)
                        .filter(|y| self.possibility_board[*y][i2].contains(&value))
                        .collect();

                    if col1_pos.is_some() && col1_positions == col2_positions {
                        let (y1, y2) = col1_pos.unwrap();

                        let row1 = self.get_cell_group(i1, y1, Row);
                        let row2 = self.get_cell_group(i1, y2, Row);
                        for &(x, y) in row1.union(&row2) {
                            if x == i1 || x == i2 {
                                continue;
                            }
                            picked_cells.push((false, (x, y)));
                        }
                    }

                    for (_is_row, (x, y)) in picked_cells {
                        if self.possibility_board[y][x].remove(&value) {
                            debug_only!("({}, {}): possibilité {} supprimée", x, y, value);
                            modified = true;
                        }
                    }
                }
            }
        }
        modified
    }

    // règle 12: http://www.taupierbw.be/SudokuCoach/SC_FinnedXWing.shtml
    pub(super) fn finned_x_wing(&mut self) -> bool {
        let mut modified = false;
        for value in 1..self.n2 {
            for i1 in 0..(self.n2 - 1) {
                let row1_positions: HashSet<usize> = (0..self.n2)
                    .filter(|x| self.possibility_board[i1][*x].contains(&value))
                    .collect();

                let col1_positions: HashSet<usize> = (0..self.n2)
                    .filter(|y| self.possibility_board[*y][i1].contains(&value))
                    .collect();

                for i2 in (i1 + 1)..self.n2 {
                    if i1 / self.n == i2 / self.n {
                        continue;
                    }
                    let mut picked_cells: Vec<(bool, Coords, Coords)> = Vec::new();

                    let row2_positions: HashSet<usize> = (0..self.n2)
                        .filter(|x| self.possibility_board[i2][*x].contains(&value))
                        .collect();

                    let (smaller_row, larger_row, is_row2_larger) =
                        if row1_positions.len() < row2_positions.len() {
                            (&row1_positions, &row2_positions, true)
                        } else {
                            (&row2_positions, &row1_positions, false)
                        };

                    if smaller_row.len() == 2
                        && larger_row.len() == 3
                        && smaller_row.is_subset(larger_row)
                    {
                        let fin = larger_row.difference(smaller_row).next().unwrap();
                        let fin_i = if is_row2_larger { i2 } else { i1 };

                        let smaller_vec: Vec<usize> = smaller_row.iter().cloned().collect();
                        let (x1, x2) = (smaller_vec[0], smaller_vec[1]);
                        if fin / self.n == x1 / self.n {
                            picked_cells.push((true, (x1, fin_i), (*fin, fin_i)));
                        } else if fin / self.n == x2 / self.n {
                            picked_cells.push((true, (x2, fin_i), (*fin, fin_i)));
                        }
                    }

                    let col2_positions: HashSet<usize> = (0..self.n2)
                        .filter(|y| self.possibility_board[*y][i2].contains(&value))
                        .collect();

                    let (smaller_col, larger_col, is_col2_larger) =
                        if col1_positions.len() < col2_positions.len() {
                            (&col1_positions, &col2_positions, true)
                        } else {
                            (&col2_positions, &col1_positions, false)
                        };

                    if smaller_col.len() == 2
                        && larger_col.len() == 3
                        && smaller_col.is_subset(larger_col)
                    {
                        let fin = larger_col.difference(smaller_col).next().unwrap();
                        let fin_i = if is_col2_larger { i2 } else { i1 };

                        let smaller_vec: Vec<usize> = smaller_col.iter().cloned().collect();
                        let (y1, y2) = (smaller_vec[0], smaller_vec[1]);
                        if fin / self.n == y1 / self.n {
                            picked_cells.push((false, (fin_i, y1), (fin_i, *fin)));
                        } else if fin / self.n == y2 / self.n {
                            picked_cells.push((false, (fin_i, y2), (fin_i, *fin)));
                        }
                    }

                    for (_is_row, (x1, y1), (fin_x, fin_y)) in picked_cells {
                        let removed_cells: Vec<Coords> = self
                            .get_cell_group(fin_x, fin_y, Square)
                            .into_iter()
                            .filter(|(x, y)| {
                                (y1 == fin_y && *x == x1 && *y != y1)
                                    || (x1 == fin_x && *x != x1 && *y == y1)
                            })
                            .collect();
                        for (x, y) in removed_cells {
                            if self.possibility_board[y][x].remove(&value) {
                                debug_only!("({}, {}): possibilité {} supprimée", x, y, value);
                                modified = true;
                            }
                        }
                    }
                }
            }
        }
        modified
    }

    // règle 13: http://www.taupierbw.be/SudokuCoach/SC_FrankenXWing.shtml
    pub(super) fn franken_x_wing(&mut self) -> bool {
        let mut modified = false;
        for value in 1..=self.n2 {
            for line in self.get_group(Lines) {
                let occurences: Vec<&Coords> = line
                    .iter()
                    .filter(|(x, y)| self.possibility_board[*y][*x].contains(&value))
                    .collect();
                if occurences.len() != 2
                    || occurences[0].0 / self.n != occurences[1].0 / self.n
                    || occurences[0].1 / self.n != occurences[1].1 / self.n
                {
                    continue;
                }
                let (&(x1, y1), &(x2, y2)) = (occurences[0], occurences[1]);

                for square in self.get_group(Square) {
                    if !line.is_disjoint(&square) {
                        continue;
                    }

                    let (mut yellow_cells1, mut yellow_cells2): (HashSet<Coords>, HashSet<Coords>) =
                        if y1 == y2 {
                            (
                                self.get_cell_group(x1, y1, Column).clone(),
                                self.get_cell_group(x2, y2, Column).clone(),
                            )
                        } else {
                            (
                                self.get_cell_group(x1, y1, Row).clone(),
                                self.get_cell_group(x2, y2, Row).clone(),
                            )
                        };
                    yellow_cells1.remove(&(x1, y1));
                    yellow_cells2.remove(&(x2, y2));

                    let red_cells_1_value_count = yellow_cells1
                        .intersection(&square)
                        .filter(|(x, y)| self.possibility_board[*y][*x].contains(&value))
                        .count();
                    let red_cells_2_value_count = yellow_cells2
                        .intersection(&square)
                        .filter(|(x, y)| self.possibility_board[*y][*x].contains(&value))
                        .count();

                    let square_cells_value_count = square
                        .iter()
                        .filter(|(x, y)| self.possibility_board[*y][*x].contains(&value))
                        .count();

                    if red_cells_1_value_count == 0
                        || red_cells_2_value_count == 0
                        || square_cells_value_count
                            != red_cells_1_value_count + red_cells_2_value_count
                    {
                        continue;
                    }

                    for &(x, y) in yellow_cells1
                        .difference(&square)
                        .chain(yellow_cells2.difference(&square))
                    {
                        if self.possibility_board[y][x].remove(&value) {
                            debug_only!("({}, {}): possibilité {} supprimée", x, y, value);
                            modified = true;
                        }
                    }
                }
            }
        }
        modified
    }

    // règle 14: https://www.taupierbw.be/SudokuCoach/SC_FinnedMutantXWing.shtml
    pub(super) fn finned_mutant_x_wing(&mut self) -> bool {
        warn!("finned_mutant_x_wing not yet implemented");
        false
    }

    // règle 15: http://www.taupierbw.be/SudokuCoach/SC_Skyscraper.shtml
    pub(super) fn skyscraper(&mut self) -> bool {
        let mut modified = false;
        for value in 1..=self.n2 {
            for i1 in 0..(self.n2 - 1) {
                let row1_positions: Vec<usize> = (0..self.n2)
                    .filter(|x| self.possibility_board[i1][*x].contains(&value))
                    .collect();
                let row1_pos = if row1_positions.len() == 2 {
                    Some((row1_positions[0], row1_positions[1]))
                } else {
                    None
                };

                let col1_positions: Vec<usize> = (0..self.n2)
                    .filter(|y| self.possibility_board[*y][i1].contains(&value))
                    .collect();
                let col1_pos = if col1_positions.len() == 2 {
                    Some((col1_positions[0], col1_positions[1]))
                } else {
                    None
                };

                for i2 in (i1 + 1)..self.n2 {
                    // i1 and i2 represents rows or columns
                    let mut picked_cells: Vec<(bool, Coords, Coords)> = Vec::new();

                    let row2_positions: Vec<usize> = (0..self.n2)
                        .filter(|x| self.possibility_board[i2][*x].contains(&value))
                        .collect();
                    if row1_pos.is_some() && row2_positions.len() == 2 {
                        let (x11, x12) = row1_pos.unwrap();
                        let x21 = row2_positions[0];
                        let x22 = row2_positions[1];
                        if x11 == x21 || x12 == x22 {
                            let (x1, x2) = if x11 == x21 { (x12, x22) } else { (x11, x21) };
                            picked_cells.push((true, (x1, i1), (x2, i2)));
                        }
                    }

                    let col2_positions: Vec<usize> = (0..self.n2)
                        .filter(|y| self.possibility_board[*y][i2].contains(&value))
                        .collect();
                    if col1_pos.is_some() && col2_positions.len() == 2 {
                        let (y11, y12) = col1_pos.unwrap();
                        let y21 = col2_positions[0];
                        let y22 = col2_positions[1];
                        if y11 == y21 || y12 == y22 {
                            let (y1, y2) = if y11 == y21 { (y12, y22) } else { (y11, y21) };
                            picked_cells.push((false, (i1, y1), (i2, y2)));
                        }
                    }

                    for (_is_row, (x1, y1), (x2, y2)) in picked_cells {
                        let cell_group1: HashSet<Coords> = self.get_cell_group(x1, y1, All);
                        let cell_group2: HashSet<Coords> = self.get_cell_group(x2, y2, All);
                        let common_cells: HashSet<&Coords> =
                            cell_group1.intersection(&cell_group2).collect();

                        for &(x, y) in common_cells {
                            if (x == x1 && y == y1) || (x == x2 && y == y2) {
                                continue;
                            }

                            if self.possibility_board[y][x].remove(&value) {
                                debug_only!("({}, {}): possibilité {} supprimée", x, y, value);
                                modified = true;
                            }
                        }
                    }
                }
            }
        }
        modified
    }

    // règle 16: http://www.taupierbw.be/SudokuCoach/SC_SimpleColoring.shtml
    pub(super) fn simple_coloring(&mut self) -> bool {
        let mut modified = false;
        for value in 1..=self.n2 {
            let mut chains: Vec<Vec<usize>> = Vec::new(); // ne contient pas les (x,y) mais y*n+x (plus simple a traiter)
            let strong_links = self
                .get_strong_links(value)
                .into_iter()
                .map(|((x1, y1), (x2, y2))| (y1 * self.n2 + x1, y2 * self.n2 + x2))
                .collect::<Vec<_>>();
            let graph: UndirectedCsrGraph<usize> = GraphBuilder::new()
                .csr_layout(graph::prelude::CsrLayout::Unsorted)
                .edges(strong_links)
                .build();

            for node in 0..graph.node_count() {
                let mut visited: HashSet<usize> = HashSet::new();
                let mut stack = vec![(node, vec![])];

                while let Some((current, mut path)) = stack.pop() {
                    if visited.contains(&current) {
                        continue;
                    }
                    visited.insert(current);
                    path.push(current);

                    for &neighbor in graph.neighbors(current) {
                        if !visited.contains(&neighbor) {
                            stack.push((neighbor, path.clone()));
                        } else if path.contains(&neighbor) {
                            chains.push(path.clone());
                        }
                    }
                }
            }

            let mut chains_hashset: Vec<(Vec<usize>, HashSet<usize>)> = chains
                .into_iter()
                .map(|chain| (chain.clone(), chain.into_iter().collect::<HashSet<usize>>()))
                .collect();
            chains_hashset.sort_by(|(chain1, _), (chain2, _)| chain2.len().cmp(&chain1.len()));

            let mut keeped_hashsets: Vec<&HashSet<usize>> = Vec::new();
            let mut keeped_chains: Vec<Vec<Coords>> = Vec::new();

            for (chain1, hash1) in chains_hashset.iter() {
                if chain1.len() < 3 || keeped_hashsets.contains(&hash1) {
                    continue;
                }
                let mut keep = true;
                for hash2 in keeped_hashsets.iter() {
                    if hash2.is_superset(hash1) {
                        keep = false;
                    }
                }
                if keep {
                    keeped_hashsets.push(hash1);
                    keeped_chains.push(
                        chain1
                            .iter()
                            .map(|cell_id| (cell_id % self.n2, cell_id / self.n2))
                            .collect(),
                    );
                }
            }

            for chain in keeped_chains {
                let chain_len = chain.len();
                let &(x1, y1) = chain.first().unwrap();
                let &(x2, y2) = chain.get(chain_len - 1).unwrap();
                if chain_len % 2 == 0 {
                    let cell_group1: HashSet<Coords> = self.get_cell_group(x1, y1, All);
                    let cell_group2: HashSet<Coords> = self.get_cell_group(x2, y2, All);
                    let common_cells: HashSet<&Coords> =
                        cell_group1.intersection(&cell_group2).collect();
                    for &(x3, y3) in common_cells {
                        if (x3 == x1 && y3 == y1) || (x3 == x2 && y3 == y2) {
                            continue;
                        }
                        if self.possibility_board[y3][x3].remove(&value) {
                            debug_only!("({}, {}): possibilité {} supprimée", x3, y3, value);
                            modified = true;
                        }
                    }
                } else if self.is_same_group(x1, y1, x2, y2) {
                    for &(x, y) in chain.iter().step_by(2) {
                        if self.possibility_board[y][x].remove(&value) {
                            debug_only!("({}, {}): possibilité {} supprimée", x, y, value);
                            modified = true;
                        }
                    }
                }
            }
        }
        modified
    }

    // règle 17: http://www.taupierbw.be/SudokuCoach/SC_YWing.shtml
    pub(super) fn y_wing(&mut self) -> bool {
        let mut modified = false;
        for y in 0..self.n2 {
            for x in 0..self.n2 {
                if self.possibility_board[y][x].len() != 2 {
                    continue;
                }
                let (value1, value2) = {
                    let temp = self.possibility_board[y][x].iter().collect::<Vec<_>>();
                    (temp[0], temp[1])
                };
                let cell_groups: HashSet<Coords> = self.get_cell_group(x, y, All);

                let b1_values = cell_groups.iter().filter(|(x1, y1)| {
                    let possibilities = &self.possibility_board[*y1][*x1];
                    possibilities.len() == 2
                        && possibilities.contains(value1)
                        && !possibilities.contains(value2)
                });

                let b2_values: Vec<&Coords> = cell_groups
                    .iter()
                    .filter(|(x2, y2)| {
                        let possibilities = &self.possibility_board[*y2][*x2];
                        possibilities.len() == 2
                            && possibilities.contains(value2)
                            && !possibilities.contains(value1)
                    })
                    .collect();

                let mut bi_values: Vec<(usize, Coords, Coords)> = Vec::new();
                for (x1, y1) in b1_values {
                    for (x2, y2) in b2_values.iter() {
                        let possible_value3: Option<&usize> = self.possibility_board[*y1][*x1]
                            .intersection(&self.possibility_board[*y2][*x2])
                            .next();
                        if let Some(value3) = possible_value3 {
                            bi_values.push((*value3, (*x1, *y1), (*x2, *y2)));
                        }
                    }
                }

                for (value, (x1, y1), (x2, y2)) in bi_values {
                    let cell_group1: HashSet<Coords> = self.get_cell_group(x1, y1, All);
                    let cell_group2: HashSet<Coords> = self.get_cell_group(x2, y2, All);
                    let common_cells: HashSet<&Coords> =
                        cell_group1.intersection(&cell_group2).collect();
                    for &(x3, y3) in common_cells {
                        if (x3 == x1 && y3 == y1) || (x3 == x2 && y3 == y2) {
                            continue;
                        }
                        if self.possibility_board[y3][x3].remove(&value) {
                            debug_only!("({}, {}): possibilité {} supprimée", x3, y3, value);
                            modified = true;
                        }
                    }
                }
            }
        }
        modified
    }

    // règle 18: http://www.taupierbw.be/SudokuCoach/SC_WWing.shtml
    pub(super) fn w_wing(&mut self) -> bool {
        let mut modified = false;
        for y in 0..self.n2 {
            for x in 0..self.n2 {
                if self.possibility_board[y][x].len() != 2 {
                    continue;
                }
                let cell_groups: HashSet<Coords> = self.get_cell_group(x, y, All);

                let possible_values: Vec<Coords> = {
                    let possible_values: Vec<usize> =
                        self.possibility_board[y][x].clone().into_iter().collect();
                    vec![
                        (possible_values[0], possible_values[1]),
                        (possible_values[1], possible_values[0]),
                    ]
                };

                for (value1, value2) in possible_values {
                    for &(x1, y1) in cell_groups.iter() {
                        if !self.possibility_board[y1][x1].contains(&value1) {
                            continue;
                        }

                        let cell1_groups = self.get_cell_groups(x1, y1, vec![Row, Column, Square]);
                        for group in cell1_groups {
                            if group.contains(&(x, y)) {
                                continue;
                            }
                            let strong_link: HashSet<Coords> = group
                                .into_iter()
                                .filter(|&(x2, y2)| {
                                    (x2 != x1 || y2 != y1)
                                        && self.possibility_board[y2][x2].contains(&value1)
                                })
                                .collect();
                            if strong_link.len() != 1 {
                                continue;
                            }
                            let (x2, y2) = strong_link.into_iter().next().unwrap();

                            let mut picked_cells: Vec<Coords> = Vec::new();

                            let cell2_groups =
                                self.get_cell_groups(x2, y2, vec![Row, Column, Square]);
                            for group in cell2_groups {
                                if group.contains(&(x1, y1)) {
                                    continue;
                                }

                                for (x3, y3) in group {
                                    if (x3 == x || y3 == y)
                                        || (x3 == x2 && y3 == y2)
                                        || self.possibility_board[y3][x3]
                                            != self.possibility_board[y][x]
                                    {
                                        continue;
                                    }
                                    picked_cells.push((x, y3));
                                    picked_cells.push((x3, y));
                                }
                            }

                            for (x3, y3) in picked_cells {
                                if self.possibility_board[y3][x3].remove(&value2) {
                                    debug_only!(
                                        "({}, {}): possibilité {} supprimée",
                                        x3,
                                        y3,
                                        value2
                                    );
                                    modified = true;
                                }
                            }
                        }
                    }
                }
            }
        }
        modified
    }

    // règle 19: http://www.taupierbw.be/SudokuCoach/SC_Swordfish.shtml
    pub(super) fn swordfish(&mut self) -> bool {
        let mut modified = false;
        for value in 1..=self.n2 {
            for i1 in 0..(self.n2 - 1) {
                let row1_positions: HashSet<usize> = (0..self.n2)
                    .filter(|x| self.possibility_board[i1][*x].contains(&value))
                    .collect();
                let col1_positions: HashSet<usize> = (0..self.n2)
                    .filter(|y| self.possibility_board[*y][i1].contains(&value))
                    .collect();
                for i2 in (i1 + 1)..self.n2 {
                    let row2_positions: HashSet<usize> = (0..self.n2)
                        .filter(|x| self.possibility_board[i2][*x].contains(&value))
                        .collect();
                    let col2_positions: HashSet<usize> = (0..self.n2)
                        .filter(|y| self.possibility_board[*y][i2].contains(&value))
                        .collect();
                    for i3 in (i2 + 1)..self.n2 {
                        let row3_positions: HashSet<usize> = (0..self.n2)
                            .filter(|x| self.possibility_board[i3][*x].contains(&value))
                            .collect();
                        let col3_positions: HashSet<usize> = (0..self.n2)
                            .filter(|y| self.possibility_board[*y][i3].contains(&value))
                            .collect();

                        // i1, i2 and i3 represents rows or columns
                        let mut picked_cells: Vec<(bool, usize, usize, usize)> = Vec::new();

                        if (row1_positions.len() == 3 || row1_positions.len() == 2)
                            && (row2_positions.len() == 3 || row2_positions.len() == 2)
                            && (row3_positions.len() == 3 || row3_positions.len() == 2)
                        {
                            let total_positions: HashSet<usize> = row1_positions
                                .union(&row2_positions)
                                .chain(&row3_positions)
                                .cloned()
                                .collect();
                            if total_positions.len() == 3 {
                                let val: Vec<usize> = total_positions.into_iter().collect();
                                picked_cells.push((true, val[0], val[1], val[2]));
                            }
                        }

                        if (col1_positions.len() == 3 || col1_positions.len() == 2)
                            && (col2_positions.len() == 3 || col2_positions.len() == 2)
                            && (col3_positions.len() == 3 || col3_positions.len() == 2)
                        {
                            let total_positions: HashSet<usize> = col1_positions
                                .union(&col2_positions)
                                .chain(&col3_positions)
                                .cloned()
                                .collect();
                            if total_positions.len() == 3 {
                                let val: Vec<usize> = total_positions.into_iter().collect();
                                picked_cells.push((false, val[0], val[1], val[2]));
                            }
                        }

                        for (_is_row, j1, j2, j3) in picked_cells {
                            let mut common_cells: HashSet<&Coords>;
                            let cell_groupe1: HashSet<Coords>;
                            let cell_groupe2: HashSet<Coords>;
                            let cell_groupe3: HashSet<Coords>;
                            if _is_row {
                                cell_groupe1 = self.get_cell_group(j1, i1, Column);
                                cell_groupe2 = self.get_cell_group(j2, i2, Column);
                                cell_groupe3 = self.get_cell_group(j3, i3, Column);
                                common_cells = cell_groupe1
                                    .union(&cell_groupe2)
                                    .chain(&cell_groupe3)
                                    .collect();
                                common_cells.retain(|&&(_, y)| y != i1 && y != i2 && y != i3);
                            } else {
                                cell_groupe1 = self.get_cell_group(i1, j1, Row);
                                cell_groupe2 = self.get_cell_group(i2, j2, Row);
                                cell_groupe3 = self.get_cell_group(i3, j3, Row);
                                common_cells = cell_groupe1
                                    .union(&cell_groupe2)
                                    .chain(&cell_groupe3)
                                    .collect();
                                common_cells.retain(|&&(x, _)| x != i1 && x != i2 && x != i3);
                            }

                            for &(x, y) in common_cells {
                                if self.possibility_board[y][x].remove(&value) {
                                    debug_only!("({}, {}): possibilité {} supprimée", x, y, value);
                                    modified = true;
                                }
                            }
                        }
                    }
                }
            }
        }
        modified
    }

    // règle 20: http://www.taupierbw.be/SudokuCoach/SC_FinnedSwordfish.shtml
    pub(super) fn finned_swordfish(&mut self) -> bool {
        let mut modified = false;
        for value in 1..=self.n2 {
            for i1 in 0..(self.n2 - 1) {
                let row1_positions: HashSet<usize> = (0..self.n2)
                    .filter(|x| self.possibility_board[i1][*x].contains(&value))
                    .collect();
                let col1_positions: HashSet<usize> = (0..self.n2)
                    .filter(|y| self.possibility_board[*y][i1].contains(&value))
                    .collect();
                for i2 in (i1 + 1)..self.n2 {
                    let row2_positions: HashSet<usize> = (0..self.n2)
                        .filter(|x| self.possibility_board[i2][*x].contains(&value))
                        .collect();
                    let col2_positions: HashSet<usize> = (0..self.n2)
                        .filter(|y| self.possibility_board[*y][i2].contains(&value))
                        .collect();
                    for i3 in (i2 + 1)..self.n2 {
                        let row3_positions: HashSet<usize> = (0..self.n2)
                            .filter(|x| self.possibility_board[i3][*x].contains(&value))
                            .collect();
                        let col3_positions: HashSet<usize> = (0..self.n2)
                            .filter(|y| self.possibility_board[*y][i3].contains(&value))
                            .collect();

                        // i1, i2 and i3 represents rows or columns
                        let mut picked_cells: Vec<(bool, Coords)> = Vec::new();

                        if (2 <= row1_positions.len() && row1_positions.len() <= 3)
                            && (2 <= row2_positions.len() && row2_positions.len() <= 3)
                            && (2 <= row3_positions.len() && row3_positions.len() <= 3)
                        {
                            let total_positions: HashSet<usize> = row1_positions
                                .union(&row2_positions)
                                .chain(&row3_positions)
                                .cloned()
                                .collect();
                            if total_positions.len() == 4 {
                                let mut potential_fins = Vec::new();
                                for &x in total_positions.iter() {
                                    let contained_y: Vec<usize> = vec![i1, i2, i3]
                                        .into_iter()
                                        .filter(|&y| self.possibility_board[y][x].contains(&value))
                                        .collect();
                                    if contained_y.len() == 1 {
                                        potential_fins.push((x, contained_y[0]));
                                    }
                                }

                                if potential_fins.len() == 1 {
                                    let (fin_x, fin_y) = potential_fins[0];
                                    for x in total_positions.into_iter() {
                                        if x != fin_x
                                            && x / self.n == fin_x / self.n
                                            && self.possibility_board[fin_y][x].contains(&value)
                                        {
                                            debug_only!("rows i1:{i1}, i2:{i2}, i3:{i3}: fin:{fin_x},{fin_y} picked:{x},{fin_y}");
                                            picked_cells.push((true, (x, fin_y)));
                                        }
                                    }
                                }
                            }
                        }

                        if (2 <= col1_positions.len() && col1_positions.len() <= 3)
                            && (2 <= col2_positions.len() && col2_positions.len() <= 3)
                            && (2 <= col3_positions.len() && col3_positions.len() <= 3)
                        {
                            let total_positions: HashSet<usize> = col1_positions
                                .union(&col2_positions)
                                .chain(&col3_positions)
                                .cloned()
                                .collect();
                            if total_positions.len() == 4 {
                                let mut potential_fins = Vec::new();
                                for &y in total_positions.iter() {
                                    let contained_x: Vec<usize> = vec![i1, i2, i3]
                                        .into_iter()
                                        .filter(|&x| self.possibility_board[y][x].contains(&value))
                                        .collect();
                                    if contained_x.len() == 1 {
                                        potential_fins.push((contained_x[0], y));
                                    }
                                }

                                if potential_fins.len() == 1 {
                                    let (fin_x, fin_y) = potential_fins[0];
                                    for y in total_positions.into_iter() {
                                        if y != fin_y
                                            && y / self.n == fin_y / self.n
                                            && self.possibility_board[y][fin_x].contains(&value)
                                        {
                                            debug_only!("cols i1:{i1}, i2:{i2}, i3:{i3}: fin:{fin_x},{fin_y} picked:{fin_x},{y}");
                                            picked_cells.push((false, (y, fin_x)));
                                        }
                                    }
                                }
                            }
                        }

                        for (is_row, data) in picked_cells {
                            if is_row {
                                let (finned_cell_x, finned_cell_y) = data;
                                let square_y = finned_cell_y - finned_cell_y % self.n;
                                for dy in 0..self.n {
                                    let y = square_y + dy;
                                    if y == i1 || y == i2 || y == i3 {
                                        continue;
                                    }
                                    if self.possibility_board[y][finned_cell_x].remove(&value) {
                                        debug_only!(
                                            "({}, {}): possibilité {} supprimée",
                                            finned_cell_x,
                                            y,
                                            value
                                        );
                                        modified = true;
                                    }
                                }
                            } else {
                                let (finned_cell_y, finned_cell_x) = data;
                                let square_x = finned_cell_x - finned_cell_x % self.n;
                                for dx in 0..self.n {
                                    let x = square_x + dx;
                                    if x == i1 || x == i2 || x == i3 {
                                        continue;
                                    }
                                    if self.possibility_board[finned_cell_y][x].remove(&value) {
                                        debug_only!(
                                            "({}, {}): possibilité {} supprimée",
                                            x,
                                            finned_cell_y,
                                            value
                                        );
                                        modified = true;
                                    }
                                }
                            }
                        }
                    }
                }
            }
        }
        modified
    }

    // règle 21: http://www.taupierbw.be/SudokuCoach/SC_SashimiFinnedSwordfish.shtml
    pub(super) fn sashimi_finned_swordfish(&mut self) -> bool {
        warn!("sashimi_finned_swordfish isn't implemented yet");
        false
    }

    // règle 22: https://www.taupierbw.be/SudokuCoach/SC_FrankenSwordfish.shtml
    pub(super) fn franken_swordfish(&mut self) -> bool {
        warn!("franken_swordfish not yet implemented");
        false
    }

    // règle 23: https://www.taupierbw.be/SudokuCoach/SC_MutantSwordfish.shtml
    pub(super) fn mutant_swordfish(&mut self) -> bool {
        warn!("mutant_swordfish not yet implemented");
        false
    }

    // règle 24: https://www.taupierbw.be/SudokuCoach/SC_FinnedMutantSwordfish.shtml
    pub(super) fn finned_mutant_swordfish(&mut self) -> bool {
        warn!("finned_mutant_swordfish not yet implemented");
        false
    }

    // règle 25: https://www.taupierbw.be/SudokuCoach/SC_SashimiFinnedMutantSwordfish.shtml
    pub(super) fn sashimi_finned_mutant_swordfish(&mut self) -> bool {
        warn!("sashimi_finned_mutant_swordfish not yet implemented");
        false
    }

    // règle 26: https://www.taupierbw.be/SudokuCoach/SC_Suedecoq.shtml
    pub(super) fn sue_de_coq(&mut self) -> bool {
        warn!("sue_de_coq not yet implemented");
        false
    }

    // règle 27: http://www.taupierbw.be/SudokuCoach/SC_XYZWing.shtml
    pub(super) fn xyz_wing(&mut self) -> bool {
        warn!("xyz_wing isn't implemented yet");
        false
    }

    // règle 28: https://www.taupierbw.be/SudokuCoach/SC_XCycle.shtml
    pub(super) fn x_cycle(&mut self) -> bool {
        warn!("x_cycle not yet implemented");
        false
    }

    // règle 29: http://www.taupierbw.be/SudokuCoach/SC_BUG.shtml
    pub(super) fn bi_value_universal_grave(&mut self) -> bool {
        let mut unique_triple: Option<Coords> = None;
        for y in 0..self.n2 {
            for x in 0..self.n2 {
                let possibilities_number = self.possibility_board[y][x].len();
                if possibilities_number == 0 || possibilities_number == 2 {
                    continue;
                }
                if possibilities_number != 3 {
                    return false;
                }
                if unique_triple.is_some() {
                    return false;
                }
                unique_triple = Some((x, y));
            }
        }

        if unique_triple.is_none() {
            return false;
        }

        let (x0, y0) = unique_triple.unwrap();
        for value in self.possibility_board[y0][x0].iter() {
            if self
                .get_cell_groups(x0, y0, vec![Row, Column, Square])
                .iter()
                .all(|group| {
                    group
                        .iter()
                        .filter(|(x, y)| self.possibility_board[*y][*x].contains(value))
                        .count()
                        == 2
                })
            {
                debug_only!("valeur {} fixée en x: {}, y: {}", value, x0, y0);
                self.set_value(x0, y0, *value);
                return true;
            }
        }
        false
    }

    // règle 30: http://www.taupierbw.be/SudokuCoach/SC_XYChain.shtml
    pub(super) fn xy_chain(&mut self) -> bool {
        warn!("xy_chain isn't implemented yet");
        false
    }

    // règle 31: https://www.taupierbw.be/SudokuCoach/SC_Medusa.shtml
    pub(super) fn three_d_medusa(&mut self) -> bool {
        warn!("three_d_medusa not yet implemented");
        false
    }

    // règle 32: http://www.taupierbw.be/SudokuCoach/SC_Jellyfish.shtml
    pub(super) fn jellyfish(&mut self) -> bool {
        warn!("jellyfish isn't implemented yet");
        false
    }

    // règle 33: http://www.taupierbw.be/SudokuCoach/SC_FinnedJellyfish.shtml
    pub(super) fn finned_jellyfish(&mut self) -> bool {
        warn!("finned_jellyfish isn't implemented yet");
        false
    }

    // règle 34: http://www.taupierbw.be/SudokuCoach/SC_SashimiFinnedJellyfish.shtml
    pub(super) fn sashimi_finned_jellyfish(&mut self) -> bool {
        warn!("sashimi_finned_jellyfish isn't implemented yet");
        false
    }

    // règle 35: https://www.taupierbw.be/SudokuCoach/SC_AvoidableRectangle.shtml
    pub(super) fn avoidable_rectangle(&mut self) -> bool {
        let mut modified = false;
        for y0 in 0..self.n2 {
            for x0 in 0..self.n2 {
                for y1 in (y0 + 1)..self.n2 {
                    for x1 in (x0 + 1)..self.n2 {
                        let rectangle = [(x0, y0), (x1, y0), (x1, y1), (x0, y1)];

                        let values = rectangle
                            .iter()
                            .filter_map(|(x, y)| {
                                if self.board[*y][*x] != 0 {
                                    Some(self.board[*y][*x])
                                } else {
                                    None
                                }
                            })
                            .collect::<HashSet<_>>();
                        if values.len() != 2 {
                            continue;
                        }
                        let (val1, val2) = {
                            let mut values_iter = values.into_iter();
                            (values_iter.next().unwrap(), values_iter.next().unwrap())
                        };

                        let mut empty_cells = rectangle
                            .iter()
                            .filter(|&&(x, y)| self.board[y][x] == 0)
                            .collect::<Vec<_>>();

                        if empty_cells.len() == 1 {
                            // TYPE 1
                            let &(x, y) = empty_cells.pop().unwrap();

                            if self.possibility_board[y][x].remove(&val1) {
                                debug_only!("({}, {}): possibilité {} supprimée", x, y, val1);
                                modified = true;
                            }
                            if self.possibility_board[y][x].remove(&val2) {
                                debug_only!("({}, {}): possibilité {} supprimée", x, y, val2);
                                modified = true;
                            }
                        } else if empty_cells.len() == 2 {
                            let &(x2, y2) = empty_cells.pop().unwrap();
                            let &(x3, y3) = empty_cells.pop().unwrap();
                            if x2 != x3 && y2 != y3 {
                                continue;
                            }

                            if self.possibility_board[y2][x2].len() != 2
                                || self.possibility_board[y3][x3].len() != 2
                            {
                                continue;
                            }

                            let mut possibilities = self.possibility_board[y2][x2]
                                .union(&self.possibility_board[y3][x3])
                                .cloned()
                                .collect::<HashSet<_>>();
                            if possibilities.len() != 3 {
                                continue;
                            }

                            possibilities.remove(&val1);
                            possibilities.remove(&val2);

                            if possibilities.len() != 1 {
                                continue;
                            }
                            let common_possibility = possibilities.into_iter().next().unwrap();

                            if x2 == x3 {
                                for y in 0..self.n2 {
                                    if y == y2 || y == y3 {
                                        continue;
                                    }
                                    if self.possibility_board[y][x2].remove(&common_possibility) {
                                        debug_only!(
                                            "({}, {}): possibilité {} supprimée",
                                            x2,
                                            y,
                                            common_possibility
                                        );
                                        modified = true;
                                    }
                                }
                            } else {
                                for x in 0..self.n2 {
                                    if x == x2 || x == x3 {
                                        continue;
                                    }
                                    if self.possibility_board[y2][x].remove(&common_possibility) {
                                        debug_only!(
                                            "({}, {}): possibilité {} supprimée",
                                            x,
                                            y2,
                                            common_possibility
                                        );
                                        modified = true;
                                    }
                                }
                            }
                        }
                    }
                }
            }
        }
        modified
    }

    // règle 36: https://www.taupierbw.be/SudokuCoach/SC_UniqueRectangle.shtml
    pub(super) fn unique_rectangle(&mut self) -> bool {
        let mut modified = false;
        for y0 in 0..self.n2 {
            for x0 in 0..self.n2 {
                for y1 in (y0 + 1)..self.n2 {
                    for x1 in (x0 + 1)..self.n2 {
                        //For every rectangle possible
                        let rectangle = [(x0, y0), (x1, y0), (x1, y1), (x0, y1)];

                        //Get the different possibilities of the rectangle corner
                        let possval = rectangle
                            .iter()
                            .filter_map(|(x, y)| {
                                let poss = &self.possibility_board[*y][*x];
                                if !poss.is_empty() {
                                    Some(poss.iter().cloned().collect::<Vec<usize>>())
                                } else {
                                    None
                                }
                            })
                            .collect::<HashSet<Vec<usize>>>();

                        if possval.len() == 2 {
                            //Type 1 & 2
                            let (val1, val2) = {
                                let mut values_iter = possval.into_iter();
                                (
                                    values_iter
                                        .next()
                                        .unwrap()
                                        .into_iter()
                                        .collect::<HashSet<usize>>(),
                                    values_iter
                                        .next()
                                        .unwrap()
                                        .into_iter()
                                        .collect::<HashSet<usize>>(),
                                )
                            };
                            //Get the corners with same bi-values
                            let bi_cell = rectangle
                                .iter()
                                .filter(|(x, y)| self.possibility_board[*y][*x].len() == 2)
                                .collect::<HashSet<_>>();
                            if bi_cell.len() == 3 {
                                //Type 1
                                //get the other corner
                                let rectangle_refs: HashSet<_> = rectangle.iter().collect();
                                let mut last_cell = rectangle_refs
                                    .difference(&bi_cell)
                                    .collect::<Vec<&&(usize, usize)>>();
                                let (x2, y2) = last_cell.pop().unwrap();
                                //remove the bi-value possibilities from the other corner
                                if val1.len() == 2 {
                                    for val in val1 {
                                        if self.possibility_board[*y2][*x2].remove(&val) {
                                            debug_only!(
                                                "({}, {}): possibilité {} supprimée",
                                                *x2,
                                                *y2,
                                                val
                                            );
                                            modified = true;
                                        }
                                    }
                                } else if val2.len() == 2 {
                                    for val in val2 {
                                        if self.possibility_board[*y2][*x2].remove(&val) {
                                            debug_only!(
                                                "({}, {}): possibilité {} supprimée",
                                                *x2,
                                                *y2,
                                                val
                                            );
                                            modified = true;
                                        }
                                    }
                                }
                            } else if bi_cell.len() == 2 {
                                //Type 2
                                //get 2 othercell
                                let mut other_cells = rectangle
                                    .iter()
                                    .filter(|(x, y)| self.possibility_board[*y][*x].len() == 3)
                                    .collect::<Vec<_>>();
                                if other_cells.len() != 2 {
                                    continue;
                                }
                                //get the cells that sees both three-value-cells
                                let &(x2, y2) = other_cells.pop().unwrap();
                                let &(x3, y3) = other_cells.pop().unwrap();
                                let group1 = self.get_cell_group(x2, y2, All);
                                let group2 = self.get_cell_group(x3, y3, All);
                                let see_three_val =
                                    group1.intersection(&group2).collect::<HashSet<_>>();
                                //get the extra value of the three-value compared to the bi-value
                                let xtraval = if val1.len() == 2 {
                                    val2.difference(&val1).next().unwrap()
                                } else {
                                    val1.difference(&val2).next().unwrap()
                                };
                                //remove the extra value from the cells that sees both three-value-cells
                                for &(x4, y4) in see_three_val {
                                    if (x4 == x2 && y4 == y2) || (x4 == x3 && y4 == y3) {
                                        continue;
                                    }

                                    if self.possibility_board[y4][x4].remove(xtraval) {
                                        debug_only!(
                                            "({}, {}): possibilité {} supprimée",
                                            x4,
                                            y4,
                                            xtraval
                                        );
                                        modified = true;
                                    }
                                }
                            }
                        } else if possval.len() == 3 {
                            //Type 3
                            continue;
                        } else {
                            continue;
                        }
                    }
                }
            }
        }
        modified
    }

    // règle 37: https://www.taupierbw.be/SudokuCoach/SC_HiddenUniqueRectangle.shtml
    pub(super) fn hidden_unique_rectangle(&mut self) -> bool {
        warn!("hidden_unique_rectangle not yet implemented");
        false
    }

    // règle 38: http://www.taupierbw.be/SudokuCoach/SC_WXYZWing.shtml
    pub(super) fn wxyz_wing(&mut self) -> bool {
        warn!("wxyz_wing isn't implemented yet");
        false
    }

    // règle 39: https://www.taupierbw.be/SudokuCoach/SC_Firework.shtml
    pub(super) fn firework(&mut self) -> bool {
        warn!("firework not yet implemented");
        false
    }

    // règle 40: http://www.taupierbw.be/SudokuCoach/SC_APE.shtml
    pub(super) fn subset_exclusion(&mut self) -> bool {
        warn!("subset_exclusion isn't implemented yet");
        false
    }

    // règle 41: http://www.taupierbw.be/SudokuCoach/SC_EmptyRectangle.shtml
    pub(super) fn empty_rectangle(&mut self) -> bool {
        warn!("empty_rectangle isn't implemented yet");
        false
    }

    // règle 42: https://www.taupierbw.be/SudokuCoach/SC_SuedecoqExtended.shtml
    pub(super) fn sue_de_coq_extended(&mut self) -> bool {
        warn!("sue_de_coq_extended not yet implemented");
        false
    }

    // règle 43: https://www.taupierbw.be/SudokuCoach/SC_SKLoop.shtml
    pub(super) fn sk_loop(&mut self) -> bool {
        warn!("sk_loop not yet implemented");
        false
    }

    // règle 44: https://www.taupierbw.be/SudokuCoach/SC_Exocet.shtml
    pub(super) fn exocet(&mut self) -> bool {
        warn!("exocet not yet implemented");
        false
    }

    // règle 45: https://www.taupierbw.be/SudokuCoach/SC_ALS.shtml
    pub(super) fn almost_locked_sets(&mut self) -> bool {
        warn!("almost_locked_sets not yet implemented");
        false
    }

    // règle 46: https://www.taupierbw.be/SudokuCoach/SC_AIC.shtml
    pub(super) fn alternating_inference_chain(&mut self) -> bool {
        warn!("alternating_inference_chain not yet implemented");
        false
    }

    // règle 47: https://www.taupierbw.be/SudokuCoach/SC_DigitForcingChains.shtml
    pub(super) fn digit_forcing_chains(&mut self) -> bool {
        warn!("digit_forcing_chains not yet implemented");
        false
    }

    // règle 48: https://www.taupierbw.be/SudokuCoach/SC_NishioForcingChains.shtml
    pub(super) fn nishio_forcing_chains(&mut self) -> bool {
        warn!("nishio_forcing_chains not yet implemented");
        false
    }

    // règle 49: https://www.taupierbw.be/SudokuCoach/SC_CellForcingChains.shtml
    pub(super) fn cell_forcing_chains(&mut self) -> bool {
        warn!("cell_forcing_chains not yet implemented");
        false
    }

    // règle 50: https://www.taupierbw.be/SudokuCoach/SC_UnitForcingChains.shtml
    pub(super) fn unit_forcing_chains(&mut self) -> bool {
        warn!("unit_forcing_chains not yet implemented");
        false
    }

    // règle 51: http://www.taupierbw.be/SudokuCoach/SC_ALSchain.shtml
    pub(super) fn almost_locked_set_forcing_chain(&mut self) -> bool {
        warn!("almost_locked_set_forcing_chain isn't implemented yet");
        false
    }

    // règle 52: http://www.taupierbw.be/SudokuCoach/SC_DeathBlossom.shtml
    pub(super) fn death_blossom(&mut self) -> bool {
        warn!("death_blossom isn't implemented yet");
        false
    }

    // règle 53: http://www.taupierbw.be/SudokuCoach/SC_PatternOverlay.shtml
    pub(super) fn pattern_overlay(&mut self) -> bool {
        warn!("pattern_overlay isn't implemented yet");
        false
    }

    // règle 54: http://www.taupierbw.be/SudokuCoach/SC_BowmanBingo.shtml
    pub(super) fn bowmans_bingo(&mut self) -> bool {
        warn!("bowmans_bingo isn't implemented yet");
        false
    }
}<|MERGE_RESOLUTION|>--- conflicted
+++ resolved
@@ -42,14 +42,6 @@
 
 impl Sudoku {
     pub const RULES: &'static [(usize, SudokuDifficulty, SudokuRule)] = &[
-<<<<<<< HEAD
-        (29, Unimplemented, Sudoku::bi_value_universal_grave),
-        (35, Unimplemented, Sudoku::avoidable_rectangle),
-        (36, Unimplemented, Sudoku::unique_rectangle),
-        (37, Unimplemented, Sudoku::hidden_unique_rectangle),
-        (44, Unimplemented, Sudoku::exocet),
-=======
->>>>>>> e53cb665
         (0, Easy, Sudoku::naked_singles),
         (1, Easy, Sudoku::hidden_singles),
         (8, Easy, Sudoku::pointing_pair),
