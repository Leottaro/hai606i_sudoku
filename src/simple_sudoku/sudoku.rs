--- conflicted
+++ resolved
@@ -3,12 +3,8 @@
     SudokuDifficulty::{self, *},
     SudokuGroups::{self, *},
 };
-<<<<<<< HEAD
-use crate::debug_only;
+use crate::{database::Database, debug_only};
 use log::{info, warn};
-=======
-use crate::{database::Database, debug_only};
->>>>>>> 8d2c3a84
 use rand::Rng;
 use std::{
     cmp::max,
@@ -235,32 +231,6 @@
         }
     }
 
-<<<<<<< HEAD
-    pub fn generate_full(n: usize) -> Self {
-        let mut sudoku = Self::new(n);
-        sudoku.backtrack_solve(0, 0);
-        sudoku
-    }
-
-    pub fn solve(&mut self) -> Vec<Vec<usize>> {
-        let mut sudoku = self.clone();
-        loop {
-            match sudoku.rule_solve(None, None) {
-                Ok(None) => break,
-                Ok(_) => (),
-                Err(((x1, y1), (x2, y2))) => eprintln!("Error: {x1},{y1} == {x2},{y2}"),
-            }
-        }
-        if sudoku.is_solved() {
-            info!("Sudoku solved !");
-        } else {
-            warn!("Sudoku not solved !");
-        }
-        sudoku.get_board()
-    }
-
-=======
->>>>>>> 8d2c3a84
     /*
     ->	ORIGINAL					->	(n^4)! + (n^4-1)! + ... + 1!
     ->	CALCULABILITY THRESHOLD		->	(n^4)! + (n^4-1)! + ... + 17!
@@ -577,6 +547,26 @@
         Ok(rule_used)
     }
 
+    pub fn solve(&mut self) -> Vec<Vec<usize>> {
+        let mut sudoku = self.clone();
+        loop {
+            match sudoku.rule_solve(None, None) {
+                Ok(None) => break,
+                Ok(_) => (),
+                Err(((x1, y1), (x2, y2))) => {
+                    eprintln!("Error: {x1},{y1} == {x2},{y2}");
+                    break;
+                }
+            }
+        }
+        if sudoku.is_solved() {
+            info!("Sudoku solved !");
+        } else {
+            warn!("Sudoku not solved !");
+        }
+        sudoku.get_board()
+    }
+
     // BACKTRACK SOLVING
 
     pub fn backtrack_solve(&mut self, mut x: usize, mut y: usize) -> bool {
